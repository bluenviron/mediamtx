name: release

on:
  workflow_dispatch:

jobs:
  binaries:
    runs-on: ubuntu-22.04

    steps:
    - uses: actions/checkout@v3

    - run: make binaries
      env:
        CHECKSUM: '1'

    - uses: actions/upload-artifact@v3
      with:
        name: binaries
        path: binaries

<<<<<<< HEAD
=======
  github_release:
    needs: binaries
    runs-on: ubuntu-22.04

    steps:
    - uses: actions/download-artifact@v4
      with:
        name: binaries
        path: binaries

    - uses: actions/github-script@v6
      with:
        github-token: ${{ secrets.GITHUB_TOKEN }}
        script: |
          const fs = require('fs').promises;
          const { repo: { owner, repo } } = context;

          const currentRelease = context.ref.split('/')[2];

          let body = `## New major features\n\n`
            + `TODO\n\n`
            + `## Fixes and improvements\n\n`
            + `TODO\n\n`
            + `## Security\n\n`
            + `Binaries have been produced by the [Release workflow](https://github.com/${owner}/${repo}/actions/workflows/release.yml)`
            + ` without human intervention.\n\n`
            + `SHA256 checksums:\n\n`;

          for (const name of await fs.readdir('./binaries/')) {
            if (name.endsWith('.sha256sum')) {
              const parts = (await fs.readFile(`./binaries/${name}`, 'utf-8')).slice(0, -1).split(' ');
              body += `* ${parts[2]} ${parts[0]}\n`;
            }
          }

          const res = await github.rest.repos.createRelease({
            owner,
            repo,
            tag_name: currentRelease,
            name: currentRelease,
            body,
          });
          const release_id = res.data.id;

          for (const name of await fs.readdir('./binaries/')) {
            await github.rest.repos.uploadReleaseAsset({
              owner,
              repo,
              release_id,
              name,
              data: await fs.readFile(`./binaries/${name}`),
            });
          }

  github_notify_issues:
    needs: github_release
    runs-on: ubuntu-22.04

    steps:
    - uses: actions/github-script@v6
      with:
        github-token: ${{ secrets.GITHUB_TOKEN }}
        script: |
          const { repo: { owner, repo } } = context;

          const tags = await github.rest.repos.listTags({
            owner,
            repo,
          });

          const curTag = tags.data[0];
          const prevTag = tags.data[1];

          const diff = await github.rest.repos.compareCommitsWithBasehead({
            owner,
            repo,
            basehead: `${prevTag.commit.sha}...${curTag.commit.sha}`,
          });

          const issues = {};

          for (const commit of diff.data.commits) {
            for (const match of commit.commit.message.matchAll(/(^| |\()#([0-9]+)( |\)|$)/g)) {
              issues[match[2]] = 1;
            }
          }

          for (const issue in issues) {
            try {
              await github.rest.issues.createComment({
                owner,
                repo,
                issue_number: parseInt(issue),
                body: `This issue is mentioned in release ${curTag.name} 🚀\n`
                  + `Check out the entire changelog by [clicking here](https://github.com/${owner}/${repo}/releases/tag/${curTag.name})`,
              });
            } catch (exc) {}
          }
>>>>>>> a8b8f676

  dockerhub:
    needs: binaries
    runs-on: ubuntu-22.04

    steps:
    - uses: actions/checkout@v3

    - uses: actions/download-artifact@v3
      with:
        name: binaries
        path: binaries

    - run: make dockerhub
      env:
        DOCKER_USER: ${{ secrets.DOCKERHUB_USERNAME }}
        DOCKER_PASSWORD: ${{ secrets.DOCKERHUB_TOKEN }}<|MERGE_RESOLUTION|>--- conflicted
+++ resolved
@@ -19,108 +19,6 @@
         name: binaries
         path: binaries
 
-<<<<<<< HEAD
-=======
-  github_release:
-    needs: binaries
-    runs-on: ubuntu-22.04
-
-    steps:
-    - uses: actions/download-artifact@v4
-      with:
-        name: binaries
-        path: binaries
-
-    - uses: actions/github-script@v6
-      with:
-        github-token: ${{ secrets.GITHUB_TOKEN }}
-        script: |
-          const fs = require('fs').promises;
-          const { repo: { owner, repo } } = context;
-
-          const currentRelease = context.ref.split('/')[2];
-
-          let body = `## New major features\n\n`
-            + `TODO\n\n`
-            + `## Fixes and improvements\n\n`
-            + `TODO\n\n`
-            + `## Security\n\n`
-            + `Binaries have been produced by the [Release workflow](https://github.com/${owner}/${repo}/actions/workflows/release.yml)`
-            + ` without human intervention.\n\n`
-            + `SHA256 checksums:\n\n`;
-
-          for (const name of await fs.readdir('./binaries/')) {
-            if (name.endsWith('.sha256sum')) {
-              const parts = (await fs.readFile(`./binaries/${name}`, 'utf-8')).slice(0, -1).split(' ');
-              body += `* ${parts[2]} ${parts[0]}\n`;
-            }
-          }
-
-          const res = await github.rest.repos.createRelease({
-            owner,
-            repo,
-            tag_name: currentRelease,
-            name: currentRelease,
-            body,
-          });
-          const release_id = res.data.id;
-
-          for (const name of await fs.readdir('./binaries/')) {
-            await github.rest.repos.uploadReleaseAsset({
-              owner,
-              repo,
-              release_id,
-              name,
-              data: await fs.readFile(`./binaries/${name}`),
-            });
-          }
-
-  github_notify_issues:
-    needs: github_release
-    runs-on: ubuntu-22.04
-
-    steps:
-    - uses: actions/github-script@v6
-      with:
-        github-token: ${{ secrets.GITHUB_TOKEN }}
-        script: |
-          const { repo: { owner, repo } } = context;
-
-          const tags = await github.rest.repos.listTags({
-            owner,
-            repo,
-          });
-
-          const curTag = tags.data[0];
-          const prevTag = tags.data[1];
-
-          const diff = await github.rest.repos.compareCommitsWithBasehead({
-            owner,
-            repo,
-            basehead: `${prevTag.commit.sha}...${curTag.commit.sha}`,
-          });
-
-          const issues = {};
-
-          for (const commit of diff.data.commits) {
-            for (const match of commit.commit.message.matchAll(/(^| |\()#([0-9]+)( |\)|$)/g)) {
-              issues[match[2]] = 1;
-            }
-          }
-
-          for (const issue in issues) {
-            try {
-              await github.rest.issues.createComment({
-                owner,
-                repo,
-                issue_number: parseInt(issue),
-                body: `This issue is mentioned in release ${curTag.name} 🚀\n`
-                  + `Check out the entire changelog by [clicking here](https://github.com/${owner}/${repo}/releases/tag/${curTag.name})`,
-              });
-            } catch (exc) {}
-          }
->>>>>>> a8b8f676
-
   dockerhub:
     needs: binaries
     runs-on: ubuntu-22.04
