--- conflicted
+++ resolved
@@ -13,36 +13,20 @@
 	GenerateRTPPackets bool
 	DecodeErrLogger    logger.Writer
 
-	formats map[format.Format]*streamFormat
+	formats  map[format.Format]*streamFormat
+	gopCache bool
 }
 
-<<<<<<< HEAD
-func newStreamMedia(udpMaxPayloadSize int,
-	medi *description.Media,
-	generateRTPPackets bool,
-	decodeErrLogger logger.Writer,
-	gopCache bool,
-) (*streamMedia, error) {
-	sm := &streamMedia{
-		formats: make(map[format.Format]*streamFormat),
-	}
-=======
 func (sm *streamMedia) initialize() error {
 	sm.formats = make(map[format.Format]*streamFormat)
->>>>>>> 6532a826
 
 	for _, forma := range sm.Media.Formats {
 		sf := &streamFormat{
 			udpMaxPayloadSize:  sm.UDPMaxPayloadSize,
 			format:             forma,
-<<<<<<< HEAD
-			generateRTPPackets: generateRTPPackets,
-			decodeErrLogger:    decodeErrLogger,
-			gopCache:           gopCache,
-=======
 			generateRTPPackets: sm.GenerateRTPPackets,
 			decodeErrLogger:    sm.DecodeErrLogger,
->>>>>>> 6532a826
+			gopCache:           sm.gopCache,
 		}
 		err := sf.initialize()
 		if err != nil {
