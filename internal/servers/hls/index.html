<!DOCTYPE html>
<html>
<head>
<<<<<<< HEAD
	<meta charset="utf-8">
	<meta name="viewport" content="width=device-width">
	<meta name="apple-mobile-web-app-capable" content="yes" />
	<meta name="apple-mobile-web-app-status-bar-style" content="black-translucent" />
	<title>Therysin Live</title>
	<link rel="icon" href="https://fonts.gstatic.com/s/i/materialicons/play_circle/v1/48px.svg">
	<link href="https://fonts.googleapis.com/css2?family=Dancing+Script:wght@500&family=Poppins:wght@300;400&display=swap" rel="stylesheet">
	<style>
		body {
			margin: 0;
			padding: 0;
			box-sizing: border-box;
			background-color: rgb(26, 26, 26);
			height: 100vh;
		}

		html {
			scroll-behavior: smooth;
		}

		.container {
			display: flex;
			flex-direction: column;
			justify-content: center;
			align-items: center;
			height: 100%;
		}

		.header {
			margin: 0px;
			padding: 0px;

		}

		h1 {
			margin: 0.3rem;
			font-family: 'Dancing Script', cursive;
			font-weight: 300;
			color: white;
		}

		.video {
			height: 95%;
			width: 100%;
		}

		#message {
			position: absolute;
			left: 0;
			top: 0;
			width: 100%;
			height: 100%;
			display: flex;
			align-items: center;
			text-align: center;
			justify-content: center;
			font-family: 'Dancing Script';
			font-size: 2rem;
			font-weight: 300;
			color: #873c3c;
			pointer-events: none;
			padding: 20px;
			box-sizing: border-box;
		}
	</style>
=======
<meta charset="utf-8">
<meta name="viewport" content="width=device-width">
<style>
html, body {
	margin: 0;
	padding: 0;
	height: 100%;
	font-family: 'Arial', sans-serif;
}
#video {
	position: absolute;
	top: 0;
	left: 0;
	width: 100%;
	height: 100%;
	background: rgb(30, 30, 30);
}
#message {
	position: absolute;
	left: 0;
	top: 0;
	width: 100%;
	height: 100%;
	display: flex;
	align-items: center;
	text-align: center;
	justify-content: center;
	font-size: 16px;
	font-weight: bold;
	color: white;
	pointer-events: none;
	padding: 20px;
	box-sizing: border-box;
	text-shadow: 0 0 5px black;
}
#lang-icon {
	display: none;
	position: absolute;
	top: 20px;
	right: 20px;
	width: 30px;
	height: 30px;
	background-image: url("data:image/svg+xml;base64,PHN2ZyB4bWxucz0iaHR0cDovL3d3dy53My5vcmcvMjAwMC9zdmciIHZpZXdCb3g9IjAgMCA1MCA1MCIgZmlsbD0iI2ZmZiIgeG1sbnM6dj0iaHR0cHM6Ly92ZWN0YS5pby9uYW5vIj48cGF0aCBkPSJNMzguNSAzMy45bC0xLjktMS42YzIuNS0yLjkgMy44LTYuMyAzLjgtOS45IDAtMy4xLTEtNi4xLTIuOS04LjhsMi4xLTEuNWMyLjIgMy4xIDMuNCA2LjYgMy40IDEwLjItLjEgNC4zLTEuNiA4LjMtNC41IDExLjZ6TTUuNiAyMy4yaC0zYy0uNSAwLTEgLjUtMSAxLjF2MTAuNWMwIC42LjQgMS4xIDEgMS4xaDNjLjIgMCAuMyAwIC40LjFsMTMuOCA3LjhjLjYuNCAxLjQtLjIgMS40LTFWMTYuM2MwLS44LS44LTEuMy0xLjQtMUw2LjEgMjMuMWMtLjIuMS0uMy4xLS41LjF6bTIxLTE2LjlMMTIuOCAxNGMtLjEuMS0uMy4xLS40LjFoLTNjLS41IDAtMSAuNS0xIDEuMVYyMGwxMi4yLTYuOGExLjM2IDEuMzYgMCAwIDEgMS41IDBjLjUuMy44LjguOCAxLjV2MTcuOWwzLjcgMi4xYy42LjQgMS40LS4yIDEuNC0xVjcuMmMuMS0uOC0uNy0xLjMtMS40LS45em0xNi41IDMwLjJsLTEuOS0xLjZjMy4xLTMuNyA0LjctOCA0LjctMTIuNSAwLTQtMS4zLTcuOC0zLjctMTEuMmwyLjEtMS41YzIuNyAzLjggNC4yIDguMiA0LjIgMTIuNy0uMiA1LjEtMiA5LjktNS40IDE0LjF6TTM1IDMxLjFsLTItMS42YzEuNy0yLjEgMi42LTQuNiAyLjYtNy4yIDAtMi40LS44LTQuNy0yLjItNi43bDItMS41YzEuOCAyLjUgMi43IDUuMyAyLjcgOC4yIDAgMy4yLTEuMSA2LjItMy4xIDguOHoiLz48L3N2Zz4=");
	background-size: 80%;
	background-position: center;
	background-repeat: no-repeat;
	cursor: pointer;
}
#lang-list {
	display: none;
	position: absolute;
	top: 100%;
	right: 0;
	background: rgb(190, 190, 190);
	color: black;
}
#lang-icon:hover #lang-list {
	display: block;
}
#lang-list div {
	border-bottom: 1px solid black;
	padding: 5px 15px;
}
</style>
>>>>>>> bdc051c6
</head>

<body>
	<div class="container">
		<header class="header">
			<nav>
				<h1>Therysin</h1>
			</nav>
		</header>
		<video id="video" class="video"></video>
	</div>

	<div id="message"></div>

	<script src="hls.min.js"></script>

	<script>
		const retryPause = 2000;

		const video = document.getElementById('video');
		const message = document.getElementById('message');

		let defaultControls = false;

		const setMessage = (str) => {
			if (str !== '') {
				video.controls = false;
			} else {
				video.controls = defaultControls;
			}
			message.innerText = str;
		};

<<<<<<< HEAD
		const loadStream = () => {
			// always prefer hls.js over native HLS.
			// this is because some Android versions support native HLS
			// but don't support fMP4s.
			if (Hls.isSupported()) {
				const hls = new Hls({
					lowLatencyMode: true,
					maxLiveSyncPlaybackRate: 1.0,
				        liveSyncDurationCount: 1,
            				liveMaxLatencyDurationCount: 2,
				});

				hls.on(Hls.Events.ERROR, (evt, data) => {
					if (data.fatal) {
						hls.destroy();

						if (data.details === 'manifestIncompatibleCodecsError') {
							setMessage('Stream makes use of codecs which are incompatible with this browser or operative system');
						} else if (data.response && data.response.code === 404) {
							setMessage('Offline');
						} else {
							setMessage(data.error + ', retrying');
						}

						setTimeout(() => loadStream(video), retryPause);
					}
				});

				hls.on(Hls.Events.MEDIA_ATTACHED, () => {
					hls.loadSource('index.m3u8' + window.location.search);
				});

				hls.on(Hls.Events.MANIFEST_PARSED, () => {
					setMessage('');
					video.play();
				});

				hls.attachMedia(video);
			} else if (video.canPlayType('application/vnd.apple.mpegurl')) {
				// since it's not possible to detect timeout errors in iOS,
				// wait for the playlist to be available before starting the stream
				fetch('index.m3u8')
					.then(() => {
						video.src = 'index.m3u8';
						video.play();
					});
=======
<video id="video"></video>
<div id="message"></div>
<div id="lang-icon"><div id="lang-list"></div></div>

<script src="hls.min.js"></script>

<script>

const retryPause = 2000;

const video = document.getElementById('video');
const message = document.getElementById('message');
const langIcon = document.getElementById('lang-icon');
const langList = document.getElementById('lang-list');

let defaultControls = false;

const setMessage = (str) => {
	if (str !== '') {
		video.controls = false;
	} else {
		video.controls = defaultControls;
	}
	message.innerText = str;
};

const isIOS = () => (
	/iPad|iPhone|iPod/.test(navigator.platform)
	|| (navigator.platform === 'MacIntel' && navigator.maxTouchPoints > 1)
);

const loadStream = () => {
	// Prefer hls.js over native HLS.
	// This is because some Android versions support native HLS
	// but don't support fMP4s.
	// Skip iPad iOS >= 13 and iPhone iOS >= 17,
	// which support hls.js but don't support well maxLiveSyncPlaybackRate.
	if (Hls.isSupported() && !isIOS()) {
		const hls = new Hls({
			maxLiveSyncPlaybackRate: 1.5,
		});

		hls.on(Hls.Events.ERROR, (evt, data) => {
			if (data.fatal) {
				hls.destroy();

				langIcon.style.display = 'none';
				langList.innerHTML = '';

				if (data.details === 'manifestIncompatibleCodecsError') {
					setMessage('stream makes use of codecs which are not compatible with this browser or operative system');
				} else if (data.response && data.response.code === 404) {
					setMessage('stream not found, retrying in some seconds');
				} else {
					setMessage(data.error + ', retrying in some seconds');
				}

				setTimeout(() => loadStream(video), retryPause);
>>>>>>> bdc051c6
			}
		};

		const parseBoolString = (str, defaultVal) => {
			str = (str || '');

<<<<<<< HEAD
			if (['1', 'yes', 'true'].includes(str.toLowerCase())) {
				return true;
			}
			if (['0', 'no', 'false'].includes(str.toLowerCase())) {
				return false;
			}
			return defaultVal;
		};
=======
		hls.on(Hls.Events.MANIFEST_LOADED, () => {
			if (hls.audioTracks.length > 1) {
				for (const track of hls.audioTracks) {
					const div = document.createElement('DIV');
					div.innerText = track.name;
					div.addEventListener('click', () => {
						hls.audioTrack = track.id;
					});
					langList.appendChild(div);
				}
				langIcon.style.display = 'block';
			}

			setMessage('');
			video.play();
		});
>>>>>>> bdc051c6

		const loadAttributesFromQuery = () => {
			const params = new URLSearchParams(window.location.search);
			video.controls = parseBoolString(params.get('controls'), true);
			video.muted = parseBoolString(params.get('muted'), true);
			video.autoplay = parseBoolString(params.get('autoplay'), true);
			video.playsInline = parseBoolString(params.get('playsinline'), true);
			defaultControls = video.controls;
		};

		const init = () => {
			loadAttributesFromQuery();
			loadStream();
		};

		window.addEventListener('DOMContentLoaded', init);
	</script>
</body>
</html><|MERGE_RESOLUTION|>--- conflicted
+++ resolved
@@ -1,7 +1,6 @@
 <!DOCTYPE html>
 <html>
 <head>
-<<<<<<< HEAD
 	<meta charset="utf-8">
 	<meta name="viewport" content="width=device-width">
 	<meta name="apple-mobile-web-app-capable" content="yes" />
@@ -67,72 +66,6 @@
 			box-sizing: border-box;
 		}
 	</style>
-=======
-<meta charset="utf-8">
-<meta name="viewport" content="width=device-width">
-<style>
-html, body {
-	margin: 0;
-	padding: 0;
-	height: 100%;
-	font-family: 'Arial', sans-serif;
-}
-#video {
-	position: absolute;
-	top: 0;
-	left: 0;
-	width: 100%;
-	height: 100%;
-	background: rgb(30, 30, 30);
-}
-#message {
-	position: absolute;
-	left: 0;
-	top: 0;
-	width: 100%;
-	height: 100%;
-	display: flex;
-	align-items: center;
-	text-align: center;
-	justify-content: center;
-	font-size: 16px;
-	font-weight: bold;
-	color: white;
-	pointer-events: none;
-	padding: 20px;
-	box-sizing: border-box;
-	text-shadow: 0 0 5px black;
-}
-#lang-icon {
-	display: none;
-	position: absolute;
-	top: 20px;
-	right: 20px;
-	width: 30px;
-	height: 30px;
-	background-image: url("data:image/svg+xml;base64,PHN2ZyB4bWxucz0iaHR0cDovL3d3dy53My5vcmcvMjAwMC9zdmciIHZpZXdCb3g9IjAgMCA1MCA1MCIgZmlsbD0iI2ZmZiIgeG1sbnM6dj0iaHR0cHM6Ly92ZWN0YS5pby9uYW5vIj48cGF0aCBkPSJNMzguNSAzMy45bC0xLjktMS42YzIuNS0yLjkgMy44LTYuMyAzLjgtOS45IDAtMy4xLTEtNi4xLTIuOS04LjhsMi4xLTEuNWMyLjIgMy4xIDMuNCA2LjYgMy40IDEwLjItLjEgNC4zLTEuNiA4LjMtNC41IDExLjZ6TTUuNiAyMy4yaC0zYy0uNSAwLTEgLjUtMSAxLjF2MTAuNWMwIC42LjQgMS4xIDEgMS4xaDNjLjIgMCAuMyAwIC40LjFsMTMuOCA3LjhjLjYuNCAxLjQtLjIgMS40LTFWMTYuM2MwLS44LS44LTEuMy0xLjQtMUw2LjEgMjMuMWMtLjIuMS0uMy4xLS41LjF6bTIxLTE2LjlMMTIuOCAxNGMtLjEuMS0uMy4xLS40LjFoLTNjLS41IDAtMSAuNS0xIDEuMVYyMGwxMi4yLTYuOGExLjM2IDEuMzYgMCAwIDEgMS41IDBjLjUuMy44LjguOCAxLjV2MTcuOWwzLjcgMi4xYy42LjQgMS40LS4yIDEuNC0xVjcuMmMuMS0uOC0uNy0xLjMtMS40LS45em0xNi41IDMwLjJsLTEuOS0xLjZjMy4xLTMuNyA0LjctOCA0LjctMTIuNSAwLTQtMS4zLTcuOC0zLjctMTEuMmwyLjEtMS41YzIuNyAzLjggNC4yIDguMiA0LjIgMTIuNy0uMiA1LjEtMiA5LjktNS40IDE0LjF6TTM1IDMxLjFsLTItMS42YzEuNy0yLjEgMi42LTQuNiAyLjYtNy4yIDAtMi40LS44LTQuNy0yLjItNi43bDItMS41YzEuOCAyLjUgMi43IDUuMyAyLjcgOC4yIDAgMy4yLTEuMSA2LjItMy4xIDguOHoiLz48L3N2Zz4=");
-	background-size: 80%;
-	background-position: center;
-	background-repeat: no-repeat;
-	cursor: pointer;
-}
-#lang-list {
-	display: none;
-	position: absolute;
-	top: 100%;
-	right: 0;
-	background: rgb(190, 190, 190);
-	color: black;
-}
-#lang-icon:hover #lang-list {
-	display: block;
-}
-#lang-list div {
-	border-bottom: 1px solid black;
-	padding: 5px 15px;
-}
-</style>
->>>>>>> bdc051c6
 </head>
 
 <body>
@@ -145,84 +78,17 @@
 		<video id="video" class="video"></video>
 	</div>
 
-	<div id="message"></div>
-
-	<script src="hls.min.js"></script>
-
-	<script>
-		const retryPause = 2000;
-
-		const video = document.getElementById('video');
-		const message = document.getElementById('message');
-
-		let defaultControls = false;
-
-		const setMessage = (str) => {
-			if (str !== '') {
-				video.controls = false;
-			} else {
-				video.controls = defaultControls;
-			}
-			message.innerText = str;
-		};
-
-<<<<<<< HEAD
-		const loadStream = () => {
-			// always prefer hls.js over native HLS.
-			// this is because some Android versions support native HLS
-			// but don't support fMP4s.
-			if (Hls.isSupported()) {
-				const hls = new Hls({
-					lowLatencyMode: true,
-					maxLiveSyncPlaybackRate: 1.0,
-				        liveSyncDurationCount: 1,
-            				liveMaxLatencyDurationCount: 2,
-				});
-
-				hls.on(Hls.Events.ERROR, (evt, data) => {
-					if (data.fatal) {
-						hls.destroy();
-
-						if (data.details === 'manifestIncompatibleCodecsError') {
-							setMessage('Stream makes use of codecs which are incompatible with this browser or operative system');
-						} else if (data.response && data.response.code === 404) {
-							setMessage('Offline');
-						} else {
-							setMessage(data.error + ', retrying');
-						}
-
-						setTimeout(() => loadStream(video), retryPause);
-					}
-				});
-
-				hls.on(Hls.Events.MEDIA_ATTACHED, () => {
-					hls.loadSource('index.m3u8' + window.location.search);
-				});
-
-				hls.on(Hls.Events.MANIFEST_PARSED, () => {
-					setMessage('');
-					video.play();
-				});
-
-				hls.attachMedia(video);
-			} else if (video.canPlayType('application/vnd.apple.mpegurl')) {
-				// since it's not possible to detect timeout errors in iOS,
-				// wait for the playlist to be available before starting the stream
-				fetch('index.m3u8')
-					.then(() => {
-						video.src = 'index.m3u8';
-						video.play();
-					});
-=======
 <video id="video"></video>
 <div id="message"></div>
 <div id="lang-icon"><div id="lang-list"></div></div>
 
-<script src="hls.min.js"></script>
-
-<script>
-
-const retryPause = 2000;
+	<script src="hls.min.js"></script>
+
+	<script>
+		const retryPause = 2000;
+
+		const video = document.getElementById('video');
+		const message = document.getElementById('message');
 
 const video = document.getElementById('video');
 const message = document.getElementById('message');
@@ -272,23 +138,13 @@
 				}
 
 				setTimeout(() => loadStream(video), retryPause);
->>>>>>> bdc051c6
-			}
-		};
-
-		const parseBoolString = (str, defaultVal) => {
-			str = (str || '');
-
-<<<<<<< HEAD
-			if (['1', 'yes', 'true'].includes(str.toLowerCase())) {
-				return true;
-			}
-			if (['0', 'no', 'false'].includes(str.toLowerCase())) {
-				return false;
-			}
-			return defaultVal;
-		};
-=======
+			}
+		});
+
+		hls.on(Hls.Events.MEDIA_ATTACHED, () => {
+			hls.loadSource('index.m3u8' + window.location.search);
+		});
+
 		hls.on(Hls.Events.MANIFEST_LOADED, () => {
 			if (hls.audioTracks.length > 1) {
 				for (const track of hls.audioTracks) {
@@ -305,7 +161,73 @@
 			setMessage('');
 			video.play();
 		});
->>>>>>> bdc051c6
+
+		// when the video is resumed after a manual or forced pause
+		// (i.e. when the window is minimized), restore live streaming.
+		video.onplay = () => {
+			video.currentTime = hls.liveSyncPosition;
+		};
+
+		const loadStream = () => {
+			// always prefer hls.js over native HLS.
+			// this is because some Android versions support native HLS
+			// but don't support fMP4s.
+			if (Hls.isSupported()) {
+				const hls = new Hls({
+					lowLatencyMode: true,
+					maxLiveSyncPlaybackRate: 1.0,
+				        liveSyncDurationCount: 1,
+            				liveMaxLatencyDurationCount: 2,
+				});
+
+				hls.on(Hls.Events.ERROR, (evt, data) => {
+					if (data.fatal) {
+						hls.destroy();
+
+						if (data.details === 'manifestIncompatibleCodecsError') {
+							setMessage('Stream makes use of codecs which are incompatible with this browser or operative system');
+						} else if (data.response && data.response.code === 404) {
+							setMessage('Offline');
+						} else {
+							setMessage(data.error + ', retrying');
+						}
+
+						setTimeout(() => loadStream(video), retryPause);
+					}
+				});
+
+				hls.on(Hls.Events.MEDIA_ATTACHED, () => {
+					hls.loadSource('index.m3u8' + window.location.search);
+				});
+
+				hls.on(Hls.Events.MANIFEST_PARSED, () => {
+					setMessage('');
+					video.play();
+				});
+
+				hls.attachMedia(video);
+			} else if (video.canPlayType('application/vnd.apple.mpegurl')) {
+				// since it's not possible to detect timeout errors in iOS,
+				// wait for the playlist to be available before starting the stream
+				fetch('index.m3u8')
+					.then(() => {
+						video.src = 'index.m3u8';
+						video.play();
+					});
+			}
+		};
+
+		const parseBoolString = (str, defaultVal) => {
+			str = (str || '');
+
+			if (['1', 'yes', 'true'].includes(str.toLowerCase())) {
+				return true;
+			}
+			if (['0', 'no', 'false'].includes(str.toLowerCase())) {
+				return false;
+			}
+			return defaultVal;
+		};
 
 		const loadAttributesFromQuery = () => {
 			const params = new URLSearchParams(window.location.search);
