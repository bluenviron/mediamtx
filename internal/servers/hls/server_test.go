package hls

import (
	"fmt"
	"io"
	"net/http"
	"os"
	"path/filepath"
	"testing"
	"time"

	"github.com/bluenviron/gohlslib/v2"
	"github.com/bluenviron/gohlslib/v2/pkg/codecs"
	"github.com/bluenviron/gortsplib/v4/pkg/description"
	"github.com/bluenviron/mediamtx/internal/conf"
	"github.com/bluenviron/mediamtx/internal/defs"
	"github.com/bluenviron/mediamtx/internal/externalcmd"
	"github.com/bluenviron/mediamtx/internal/stream"
	"github.com/bluenviron/mediamtx/internal/test"
	"github.com/bluenviron/mediamtx/internal/unit"
	"github.com/stretchr/testify/require"
)

type dummyPath struct{}

func (pa *dummyPath) Name() string {
	return "teststream"
}

func (pa *dummyPath) SafeConf() *conf.Path {
	return &conf.Path{}
}

func (pa *dummyPath) ExternalCmdEnv() externalcmd.Environment {
	return nil
}

func (pa *dummyPath) StartPublisher(_ defs.PathStartPublisherReq) (*stream.Stream, error) {
	return nil, fmt.Errorf("unimplemented")
}

func (pa *dummyPath) StopPublisher(_ defs.PathStopPublisherReq) {
}

func (pa *dummyPath) RemovePublisher(_ defs.PathRemovePublisherReq) {
}

func (pa *dummyPath) RemoveReader(_ defs.PathRemoveReaderReq) {
}

func TestPreflightRequest(t *testing.T) {
	s := &Server{
		Address:     "127.0.0.1:8888",
		AllowOrigin: "*",
		ReadTimeout: conf.Duration(10 * time.Second),
		Parent:      test.NilLogger,
	}
	err := s.Initialize()
	require.NoError(t, err)
	defer s.Close()

	tr := &http.Transport{}
	defer tr.CloseIdleConnections()
	hc := &http.Client{Transport: tr}

	req, err := http.NewRequest(http.MethodOptions, "http://localhost:8888", nil)
	require.NoError(t, err)

	req.Header.Add("Access-Control-Request-Method", "GET")

	res, err := hc.Do(req)
	require.NoError(t, err)
	defer res.Body.Close()

	require.Equal(t, http.StatusNoContent, res.StatusCode)

	byts, err := io.ReadAll(res.Body)
	require.NoError(t, err)

	require.Equal(t, "*", res.Header.Get("Access-Control-Allow-Origin"))
	require.Equal(t, "true", res.Header.Get("Access-Control-Allow-Credentials"))
	require.Equal(t, "OPTIONS, GET", res.Header.Get("Access-Control-Allow-Methods"))
	require.Equal(t, "Authorization, Range", res.Header.Get("Access-Control-Allow-Headers"))
	require.Equal(t, byts, []byte{})
}

func TestServerNotFound(t *testing.T) {
	for _, ca := range []string{
		"always remux off",
		"always remux on",
	} {
		t.Run(ca, func(t *testing.T) {
			pm := &test.PathManager{
				FindPathConfImpl: func(req defs.PathFindPathConfReq) (*conf.Path, error) {
					require.Equal(t, "nonexisting", req.AccessRequest.Name)
					return &conf.Path{}, nil
				},
				AddReaderImpl: func(req defs.PathAddReaderReq) (defs.Path, *stream.Stream, error) {
					require.Equal(t, "nonexisting", req.AccessRequest.Name)
					return nil, nil, fmt.Errorf("not found")
				},
			}

			s := &Server{
				Address:         "127.0.0.1:8888",
				Encryption:      false,
				ServerKey:       "",
				ServerCert:      "",
				AlwaysRemux:     ca == "always remux on",
				Variant:         conf.HLSVariant(gohlslib.MuxerVariantMPEGTS),
				SegmentCount:    7,
				SegmentDuration: conf.Duration(1 * time.Second),
				PartDuration:    conf.Duration(200 * time.Millisecond),
				SegmentMaxSize:  50 * 1024 * 1024,
				AllowOrigin:     "",
				TrustedProxies:  conf.IPNetworks{},
				Directory:       "",
				ReadTimeout:     conf.Duration(10 * time.Second),
				PathManager:     pm,
				Parent:          test.NilLogger,
			}
			err := s.Initialize()
			require.NoError(t, err)
			defer s.Close()

			tr := &http.Transport{}
			defer tr.CloseIdleConnections()
			hc := &http.Client{Transport: tr}

			func() {
				req, err := http.NewRequest(http.MethodGet, "http://myuser:mypass@127.0.0.1:8888/nonexisting/", nil)
				require.NoError(t, err)

				res, err := hc.Do(req)
				require.NoError(t, err)
				defer res.Body.Close()
				require.Equal(t, http.StatusOK, res.StatusCode)
			}()

			func() {
				req, err := http.NewRequest(http.MethodGet, "http://myuser:mypass@127.0.0.1:8888/nonexisting/index.m3u8", nil)
				require.NoError(t, err)

				res, err := hc.Do(req)
				require.NoError(t, err)
				defer res.Body.Close()
				require.Equal(t, http.StatusNotFound, res.StatusCode)
			}()
		})
	}
}

func TestServerRead(t *testing.T) {
	t.Run("always remux off", func(t *testing.T) {
		desc := &description.Session{Medias: []*description.Media{test.MediaH264}}

<<<<<<< HEAD
		str, err := stream.New(
			512,
			1460,
			desc,
			true,
			test.NilLogger,
			false,
		)
=======
		strm := &stream.Stream{
			WriteQueueSize:     512,
			UDPMaxPayloadSize:  1472,
			Desc:               desc,
			GenerateRTPPackets: true,
			DecodeErrLogger:    test.NilLogger,
		}
		err := strm.Initialize()
>>>>>>> 6532a826
		require.NoError(t, err)

		pm := &test.PathManager{
			FindPathConfImpl: func(req defs.PathFindPathConfReq) (*conf.Path, error) {
				require.Equal(t, "teststream", req.AccessRequest.Name)
				require.Equal(t, "param=value", req.AccessRequest.Query)
				require.Equal(t, "myuser", req.AccessRequest.User)
				require.Equal(t, "mypass", req.AccessRequest.Pass)
				return &conf.Path{}, nil
			},
			AddReaderImpl: func(req defs.PathAddReaderReq) (defs.Path, *stream.Stream, error) {
				require.Equal(t, "teststream", req.AccessRequest.Name)
				require.Equal(t, "param=value", req.AccessRequest.Query)
				return &dummyPath{}, strm, nil
			},
		}

		s := &Server{
			Address:         "127.0.0.1:8888",
			Encryption:      false,
			ServerKey:       "",
			ServerCert:      "",
			AlwaysRemux:     false,
			Variant:         conf.HLSVariant(gohlslib.MuxerVariantMPEGTS),
			SegmentCount:    7,
			SegmentDuration: conf.Duration(1 * time.Second),
			PartDuration:    conf.Duration(200 * time.Millisecond),
			SegmentMaxSize:  50 * 1024 * 1024,
			AllowOrigin:     "",
			TrustedProxies:  conf.IPNetworks{},
			Directory:       "",
			ReadTimeout:     conf.Duration(10 * time.Second),
			PathManager:     pm,
			Parent:          test.NilLogger,
		}
		err = s.Initialize()
		require.NoError(t, err)
		defer s.Close()

		c := &gohlslib.Client{
			URI: "http://myuser:mypass@127.0.0.1:8888/teststream/index.m3u8?param=value",
		}

		recv := make(chan struct{})

		c.OnTracks = func(tracks []*gohlslib.Track) error {
			require.Equal(t, []*gohlslib.Track{{
				Codec:     &codecs.H264{},
				ClockRate: 90000,
			}}, tracks)

			c.OnDataH26x(tracks[0], func(pts, dts int64, au [][]byte) {
				require.Equal(t, int64(0), pts)
				require.Equal(t, int64(0), dts)
				require.Equal(t, [][]byte{
					test.FormatH264.SPS,
					test.FormatH264.PPS,
					{5, 1},
				}, au)
				close(recv)
			})

			return nil
		}

		err = c.Start()
		require.NoError(t, err)

		defer func() { <-c.Wait() }()
		defer c.Close()

		go func() {
			time.Sleep(100 * time.Millisecond)
			for i := 0; i < 4; i++ {
				strm.WriteUnit(test.MediaH264, test.FormatH264, &unit.H264{
					Base: unit.Base{
						NTP: time.Time{},
						PTS: int64(i) * 90000,
					},
					AU: [][]byte{
						{5, 1}, // IDR
					},
				})
			}
		}()

		<-recv
	})

	t.Run("always remux on", func(t *testing.T) {
		desc := &description.Session{Medias: []*description.Media{test.MediaH264}}

<<<<<<< HEAD
		str, err := stream.New(
			512,
			1460,
			desc,
			true,
			test.NilLogger,
			false,
		)
=======
		strm := &stream.Stream{
			WriteQueueSize:     512,
			UDPMaxPayloadSize:  1472,
			Desc:               desc,
			GenerateRTPPackets: true,
			DecodeErrLogger:    test.NilLogger,
		}
		err := strm.Initialize()
>>>>>>> 6532a826
		require.NoError(t, err)

		pm := &test.PathManager{
			FindPathConfImpl: func(req defs.PathFindPathConfReq) (*conf.Path, error) {
				require.Equal(t, "teststream", req.AccessRequest.Name)
				require.Equal(t, "param=value", req.AccessRequest.Query)
				require.Equal(t, "myuser", req.AccessRequest.User)
				require.Equal(t, "mypass", req.AccessRequest.Pass)
				return &conf.Path{}, nil
			},
			AddReaderImpl: func(req defs.PathAddReaderReq) (defs.Path, *stream.Stream, error) {
				require.Equal(t, "teststream", req.AccessRequest.Name)
				require.Equal(t, "", req.AccessRequest.Query)
				return &dummyPath{}, strm, nil
			},
		}

		s := &Server{
			Address:         "127.0.0.1:8888",
			Encryption:      false,
			ServerKey:       "",
			ServerCert:      "",
			AlwaysRemux:     true,
			Variant:         conf.HLSVariant(gohlslib.MuxerVariantMPEGTS),
			SegmentCount:    7,
			SegmentDuration: conf.Duration(1 * time.Second),
			PartDuration:    conf.Duration(200 * time.Millisecond),
			SegmentMaxSize:  50 * 1024 * 1024,
			AllowOrigin:     "",
			TrustedProxies:  conf.IPNetworks{},
			Directory:       "",
			ReadTimeout:     conf.Duration(10 * time.Second),
			PathManager:     pm,
			Parent:          test.NilLogger,
		}
		err = s.Initialize()
		require.NoError(t, err)
		defer s.Close()

		s.PathReady(&dummyPath{})

		strm.WaitRunningReader()

		for i := 0; i < 4; i++ {
			strm.WriteUnit(test.MediaH264, test.FormatH264, &unit.H264{
				Base: unit.Base{
					NTP: time.Time{},
					PTS: int64(i) * 90000,
				},
				AU: [][]byte{
					{5, 1}, // IDR
				},
			})
		}

		c := &gohlslib.Client{
			URI: "http://myuser:mypass@127.0.0.1:8888/teststream/index.m3u8?param=value",
		}

		recv := make(chan struct{})

		c.OnTracks = func(tracks []*gohlslib.Track) error {
			require.Equal(t, []*gohlslib.Track{{
				Codec:     &codecs.H264{},
				ClockRate: 90000,
			}}, tracks)

			c.OnDataH26x(tracks[0], func(pts, dts int64, au [][]byte) {
				require.Equal(t, int64(0), pts)
				require.Equal(t, int64(0), dts)
				require.Equal(t, [][]byte{
					test.FormatH264.SPS,
					test.FormatH264.PPS,
					{5, 1},
				}, au)
				close(recv)
			})

			return nil
		}

		err = c.Start()
		require.NoError(t, err)
		defer func() { <-c.Wait() }()
		defer c.Close()

		<-recv
	})
}

func TestDirectory(t *testing.T) {
	dir, err := os.MkdirTemp("", "mediamtx-playback")
	require.NoError(t, err)
	defer os.RemoveAll(dir)

	desc := &description.Session{Medias: []*description.Media{test.MediaH264}}

<<<<<<< HEAD
	str, err := stream.New(
		512,
		1460,
		desc,
		true,
		test.NilLogger,
		false,
	)
=======
	strm := &stream.Stream{
		WriteQueueSize:     512,
		UDPMaxPayloadSize:  1472,
		Desc:               desc,
		GenerateRTPPackets: true,
		DecodeErrLogger:    test.NilLogger,
	}
	err = strm.Initialize()
>>>>>>> 6532a826
	require.NoError(t, err)

	pm := &test.PathManager{
		AddReaderImpl: func(_ defs.PathAddReaderReq) (defs.Path, *stream.Stream, error) {
			return &dummyPath{}, strm, nil
		},
	}

	s := &Server{
		Address:         "127.0.0.1:8888",
		Encryption:      false,
		ServerKey:       "",
		ServerCert:      "",
		AlwaysRemux:     true,
		Variant:         conf.HLSVariant(gohlslib.MuxerVariantMPEGTS),
		SegmentCount:    7,
		SegmentDuration: conf.Duration(1 * time.Second),
		PartDuration:    conf.Duration(200 * time.Millisecond),
		SegmentMaxSize:  50 * 1024 * 1024,
		AllowOrigin:     "",
		TrustedProxies:  conf.IPNetworks{},
		Directory:       filepath.Join(dir, "mydir"),
		ReadTimeout:     conf.Duration(10 * time.Second),
		PathManager:     pm,
		Parent:          test.NilLogger,
	}
	err = s.Initialize()
	require.NoError(t, err)
	defer s.Close()

	s.PathReady(&dummyPath{})

	time.Sleep(100 * time.Millisecond)

	_, err = os.Stat(filepath.Join(dir, "mydir", "teststream"))
	require.NoError(t, err)
}<|MERGE_RESOLUTION|>--- conflicted
+++ resolved
@@ -154,16 +154,6 @@
 	t.Run("always remux off", func(t *testing.T) {
 		desc := &description.Session{Medias: []*description.Media{test.MediaH264}}
 
-<<<<<<< HEAD
-		str, err := stream.New(
-			512,
-			1460,
-			desc,
-			true,
-			test.NilLogger,
-			false,
-		)
-=======
 		strm := &stream.Stream{
 			WriteQueueSize:     512,
 			UDPMaxPayloadSize:  1472,
@@ -172,7 +162,6 @@
 			DecodeErrLogger:    test.NilLogger,
 		}
 		err := strm.Initialize()
->>>>>>> 6532a826
 		require.NoError(t, err)
 
 		pm := &test.PathManager{
@@ -265,16 +254,6 @@
 	t.Run("always remux on", func(t *testing.T) {
 		desc := &description.Session{Medias: []*description.Media{test.MediaH264}}
 
-<<<<<<< HEAD
-		str, err := stream.New(
-			512,
-			1460,
-			desc,
-			true,
-			test.NilLogger,
-			false,
-		)
-=======
 		strm := &stream.Stream{
 			WriteQueueSize:     512,
 			UDPMaxPayloadSize:  1472,
@@ -283,7 +262,6 @@
 			DecodeErrLogger:    test.NilLogger,
 		}
 		err := strm.Initialize()
->>>>>>> 6532a826
 		require.NoError(t, err)
 
 		pm := &test.PathManager{
@@ -381,16 +359,6 @@
 
 	desc := &description.Session{Medias: []*description.Media{test.MediaH264}}
 
-<<<<<<< HEAD
-	str, err := stream.New(
-		512,
-		1460,
-		desc,
-		true,
-		test.NilLogger,
-		false,
-	)
-=======
 	strm := &stream.Stream{
 		WriteQueueSize:     512,
 		UDPMaxPayloadSize:  1472,
@@ -399,7 +367,6 @@
 		DecodeErrLogger:    test.NilLogger,
 	}
 	err = strm.Initialize()
->>>>>>> 6532a826
 	require.NoError(t, err)
 
 	pm := &test.PathManager{
