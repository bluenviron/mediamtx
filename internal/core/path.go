package core

import (
	"context"
	"fmt"
	"net"
	"strconv"
	"sync"
	"time"

	"github.com/bluenviron/gortsplib/v4/pkg/description"

	"github.com/bluenviron/mediamtx/internal/conf"
	"github.com/bluenviron/mediamtx/internal/defs"
	"github.com/bluenviron/mediamtx/internal/externalcmd"
	"github.com/bluenviron/mediamtx/internal/hooks"
	"github.com/bluenviron/mediamtx/internal/logger"
	"github.com/bluenviron/mediamtx/internal/recorder"
	"github.com/bluenviron/mediamtx/internal/stream"
)

func emptyTimer() *time.Timer {
	t := time.NewTimer(0)
	<-t.C
	return t
}

type pathParent interface {
	logger.Writer
	pathReady(*path)
	pathNotReady(*path)
	closePath(*path)
}

type pathOnDemandState int

const (
	pathOnDemandStateInitial pathOnDemandState = iota
	pathOnDemandStateWaitingReady
	pathOnDemandStateReady
	pathOnDemandStateClosing
)

type pathAPIPathsListRes struct {
	data  *defs.APIPathList
	paths map[string]*path
}

type pathAPIPathsListReq struct {
	res chan pathAPIPathsListRes
}

type pathAPIPathsGetRes struct {
	path *path
	data *defs.APIPath
	err  error
}

type pathAPIPathsGetReq struct {
	name string
	res  chan pathAPIPathsGetRes
}

type path struct {
	parentCtx         context.Context
	logLevel          conf.LogLevel
	rtspAddress       string
	readTimeout       conf.Duration
	writeTimeout      conf.Duration
	writeQueueSize    int
	udpMaxPayloadSize int
	conf              *conf.Path
	name              string
	matches           []string
	wg                *sync.WaitGroup
	externalCmdPool   *externalcmd.Pool
	parent            pathParent
	gopCache          bool

	ctx                            context.Context
	ctxCancel                      func()
	confMutex                      sync.RWMutex
	source                         defs.Source
	publisherQuery                 string
	stream                         *stream.Stream
	recorder                       *recorder.Recorder
	readyTime                      time.Time
	onUnDemandHook                 func(string)
	onNotReadyHook                 func()
	readers                        map[defs.Reader]struct{}
	describeRequestsOnHold         []defs.PathDescribeReq
	readerAddRequestsOnHold        []defs.PathAddReaderReq
	onDemandStaticSourceState      pathOnDemandState
	onDemandStaticSourceReadyTimer *time.Timer
	onDemandStaticSourceCloseTimer *time.Timer
	onDemandPublisherState         pathOnDemandState
	onDemandPublisherReadyTimer    *time.Timer
	onDemandPublisherCloseTimer    *time.Timer

	// in
	chReloadConf              chan *conf.Path
	chStaticSourceSetReady    chan defs.PathSourceStaticSetReadyReq
	chStaticSourceSetNotReady chan defs.PathSourceStaticSetNotReadyReq
	chDescribe                chan defs.PathDescribeReq
	chAddPublisher            chan defs.PathAddPublisherReq
	chRemovePublisher         chan defs.PathRemovePublisherReq
	chStartPublisher          chan defs.PathStartPublisherReq
	chStopPublisher           chan defs.PathStopPublisherReq
	chAddReader               chan defs.PathAddReaderReq
	chRemoveReader            chan defs.PathRemoveReaderReq
	chAPIPathsGet             chan pathAPIPathsGetReq

	// out
	done chan struct{}
}

func (pa *path) initialize() {
	ctx, ctxCancel := context.WithCancel(pa.parentCtx)

	pa.ctx = ctx
	pa.ctxCancel = ctxCancel
	pa.readers = make(map[defs.Reader]struct{})
	pa.onDemandStaticSourceReadyTimer = emptyTimer()
	pa.onDemandStaticSourceCloseTimer = emptyTimer()
	pa.onDemandPublisherReadyTimer = emptyTimer()
	pa.onDemandPublisherCloseTimer = emptyTimer()
	pa.chReloadConf = make(chan *conf.Path)
	pa.chStaticSourceSetReady = make(chan defs.PathSourceStaticSetReadyReq)
	pa.chStaticSourceSetNotReady = make(chan defs.PathSourceStaticSetNotReadyReq)
	pa.chDescribe = make(chan defs.PathDescribeReq)
	pa.chAddPublisher = make(chan defs.PathAddPublisherReq)
	pa.chRemovePublisher = make(chan defs.PathRemovePublisherReq)
	pa.chStartPublisher = make(chan defs.PathStartPublisherReq)
	pa.chStopPublisher = make(chan defs.PathStopPublisherReq)
	pa.chAddReader = make(chan defs.PathAddReaderReq)
	pa.chRemoveReader = make(chan defs.PathRemoveReaderReq)
	pa.chAPIPathsGet = make(chan pathAPIPathsGetReq)
	pa.done = make(chan struct{})

	pa.Log(logger.Debug, "created")

	pa.wg.Add(1)
	go pa.run()
}

func (pa *path) close() {
	pa.ctxCancel()
}

func (pa *path) wait() {
	<-pa.done
}

// Log implements logger.Writer.
func (pa *path) Log(level logger.Level, format string, args ...interface{}) {
	pa.parent.Log(level, "[path "+pa.name+"] "+format, args...)
}

func (pa *path) Name() string {
	return pa.name
}

func (pa *path) run() {
	defer close(pa.done)
	defer pa.wg.Done()

	if pa.conf.Source == "redirect" {
		pa.source = &sourceRedirect{}
	} else if pa.conf.HasStaticSource() {
		pa.source = &staticSourceHandler{
			conf:           pa.conf,
			logLevel:       pa.logLevel,
			readTimeout:    pa.readTimeout,
			writeTimeout:   pa.writeTimeout,
			writeQueueSize: pa.writeQueueSize,
			matches:        pa.matches,
			parent:         pa,
		}
		pa.source.(*staticSourceHandler).initialize()

		if !pa.conf.SourceOnDemand {
			pa.source.(*staticSourceHandler).start(false, "")
		}
	}

	onUnInitHook := hooks.OnInit(hooks.OnInitParams{
		Logger:          pa,
		ExternalCmdPool: pa.externalCmdPool,
		Conf:            pa.conf,
		ExternalCmdEnv:  pa.ExternalCmdEnv(),
	})

	err := pa.runInner()

	// call before destroying context
	pa.parent.closePath(pa)

	pa.ctxCancel()

	pa.onDemandStaticSourceReadyTimer.Stop()
	pa.onDemandStaticSourceCloseTimer.Stop()
	pa.onDemandPublisherReadyTimer.Stop()
	pa.onDemandPublisherCloseTimer.Stop()

	onUnInitHook()

	for _, req := range pa.describeRequestsOnHold {
		req.Res <- defs.PathDescribeRes{Err: fmt.Errorf("terminated")}
	}

	for _, req := range pa.readerAddRequestsOnHold {
		req.Res <- defs.PathAddReaderRes{Err: fmt.Errorf("terminated")}
	}

	if pa.stream != nil {
		pa.setNotReady()
	}

	if pa.source != nil {
		if source, ok := pa.source.(*staticSourceHandler); ok {
			if !pa.conf.SourceOnDemand || pa.onDemandStaticSourceState != pathOnDemandStateInitial {
				source.close("path is closing")
			}
		} else if source, ok := pa.source.(defs.Publisher); ok {
			source.Close()
		}
	}

	if pa.onUnDemandHook != nil {
		pa.onUnDemandHook("path destroyed")
	}

	pa.Log(logger.Debug, "destroyed: %v", err)
}

func (pa *path) runInner() error {
	for {
		select {
		case <-pa.onDemandStaticSourceReadyTimer.C:
			pa.doOnDemandStaticSourceReadyTimer()

			if pa.shouldClose() {
				return fmt.Errorf("not in use")
			}

		case <-pa.onDemandStaticSourceCloseTimer.C:
			pa.doOnDemandStaticSourceCloseTimer()

			if pa.shouldClose() {
				return fmt.Errorf("not in use")
			}

		case <-pa.onDemandPublisherReadyTimer.C:
			pa.doOnDemandPublisherReadyTimer()

			if pa.shouldClose() {
				return fmt.Errorf("not in use")
			}

		case <-pa.onDemandPublisherCloseTimer.C:
			pa.doOnDemandPublisherCloseTimer()

		case newConf := <-pa.chReloadConf:
			pa.doReloadConf(newConf)

		case req := <-pa.chStaticSourceSetReady:
			pa.doSourceStaticSetReady(req)

		case req := <-pa.chStaticSourceSetNotReady:
			pa.doSourceStaticSetNotReady(req)

			if pa.shouldClose() {
				return fmt.Errorf("not in use")
			}

		case req := <-pa.chDescribe:
			pa.doDescribe(req)

			if pa.shouldClose() {
				return fmt.Errorf("not in use")
			}

		case req := <-pa.chAddPublisher:
			pa.doAddPublisher(req)

		case req := <-pa.chRemovePublisher:
			pa.doRemovePublisher(req)

			if pa.shouldClose() {
				return fmt.Errorf("not in use")
			}

		case req := <-pa.chStartPublisher:
			pa.doStartPublisher(req)

		case req := <-pa.chStopPublisher:
			pa.doStopPublisher(req)

			if pa.shouldClose() {
				return fmt.Errorf("not in use")
			}

		case req := <-pa.chAddReader:
			pa.doAddReader(req)

			if pa.shouldClose() {
				return fmt.Errorf("not in use")
			}

		case req := <-pa.chRemoveReader:
			pa.doRemoveReader(req)

		case req := <-pa.chAPIPathsGet:
			pa.doAPIPathsGet(req)

		case <-pa.ctx.Done():
			return fmt.Errorf("terminated")
		}
	}
}

func (pa *path) doOnDemandStaticSourceReadyTimer() {
	for _, req := range pa.describeRequestsOnHold {
		req.Res <- defs.PathDescribeRes{Err: fmt.Errorf("source of path '%s' has timed out", pa.name)}
	}
	pa.describeRequestsOnHold = nil

	for _, req := range pa.readerAddRequestsOnHold {
		req.Res <- defs.PathAddReaderRes{Err: fmt.Errorf("source of path '%s' has timed out", pa.name)}
	}
	pa.readerAddRequestsOnHold = nil

	pa.onDemandStaticSourceStop("timed out")
}

func (pa *path) doOnDemandStaticSourceCloseTimer() {
	pa.setNotReady()
	pa.onDemandStaticSourceStop("not needed by anyone")
}

func (pa *path) doOnDemandPublisherReadyTimer() {
	for _, req := range pa.describeRequestsOnHold {
		req.Res <- defs.PathDescribeRes{Err: fmt.Errorf("source of path '%s' has timed out", pa.name)}
	}
	pa.describeRequestsOnHold = nil

	for _, req := range pa.readerAddRequestsOnHold {
		req.Res <- defs.PathAddReaderRes{Err: fmt.Errorf("source of path '%s' has timed out", pa.name)}
	}
	pa.readerAddRequestsOnHold = nil

	pa.onDemandPublisherStop("timed out")
}

func (pa *path) doOnDemandPublisherCloseTimer() {
	pa.onDemandPublisherStop("not needed by anyone")
}

func (pa *path) doReloadConf(newConf *conf.Path) {
	pa.confMutex.Lock()
	pa.conf = newConf
	pa.confMutex.Unlock()

	if pa.conf.HasStaticSource() {
		pa.source.(*staticSourceHandler).reloadConf(newConf)
	}

	if pa.conf.Record {
		if pa.stream != nil && pa.recorder == nil {
			pa.startRecording()
		}
	} else if pa.recorder != nil {
		pa.recorder.Close()
		pa.recorder = nil
	}
}

func (pa *path) doSourceStaticSetReady(req defs.PathSourceStaticSetReadyReq) {
	err := pa.setReady(req.Desc, req.GenerateRTPPackets)
	if err != nil {
		req.Res <- defs.PathSourceStaticSetReadyRes{Err: err}
		return
	}

	if pa.conf.HasOnDemandStaticSource() {
		pa.onDemandStaticSourceReadyTimer.Stop()
		pa.onDemandStaticSourceReadyTimer = emptyTimer()
		pa.onDemandStaticSourceScheduleClose()
	}

	pa.consumeOnHoldRequests()

	req.Res <- defs.PathSourceStaticSetReadyRes{Stream: pa.stream}
}

func (pa *path) doSourceStaticSetNotReady(req defs.PathSourceStaticSetNotReadyReq) {
	pa.setNotReady()

	// send response before calling onDemandStaticSourceStop()
	// in order to avoid a deadlock due to staticSourceHandler.stop()
	close(req.Res)

	if pa.conf.HasOnDemandStaticSource() && pa.onDemandStaticSourceState != pathOnDemandStateInitial {
		pa.onDemandStaticSourceStop("an error occurred")
	}
}

func (pa *path) doDescribe(req defs.PathDescribeReq) {
	if _, ok := pa.source.(*sourceRedirect); ok {
		req.Res <- defs.PathDescribeRes{
			Redirect: pa.conf.SourceRedirect,
		}
		return
	}

	if pa.stream != nil {
		req.Res <- defs.PathDescribeRes{
			Stream: pa.stream,
		}
		return
	}

	if pa.conf.HasOnDemandStaticSource() {
		if pa.onDemandStaticSourceState == pathOnDemandStateInitial {
			pa.onDemandStaticSourceStart(req.AccessRequest.Query)
		}
		pa.describeRequestsOnHold = append(pa.describeRequestsOnHold, req)
		return
	}

	if pa.conf.HasOnDemandPublisher() {
		if pa.onDemandPublisherState == pathOnDemandStateInitial {
			pa.onDemandPublisherStart(req.AccessRequest.Query)
		}
		pa.describeRequestsOnHold = append(pa.describeRequestsOnHold, req)
		return
	}

	if pa.conf.Fallback != "" {
		req.Res <- defs.PathDescribeRes{Redirect: pa.conf.Fallback}
		return
	}

	req.Res <- defs.PathDescribeRes{Err: defs.PathNoStreamAvailableError{PathName: pa.name}}
}

func (pa *path) doRemovePublisher(req defs.PathRemovePublisherReq) {
	if pa.source == req.Author {
		pa.executeRemovePublisher()
	}
	close(req.Res)
}

func (pa *path) doAddPublisher(req defs.PathAddPublisherReq) {
	if pa.conf.Source != "publisher" {
		req.Res <- defs.PathAddPublisherRes{
			Err: fmt.Errorf("can't publish to path '%s' since 'source' is not 'publisher'", pa.name),
		}
		return
	}

	if pa.source != nil {
		if !pa.conf.OverridePublisher {
			req.Res <- defs.PathAddPublisherRes{Err: fmt.Errorf("someone is already publishing to path '%s'", pa.name)}
			return
		}

		pa.Log(logger.Info, "closing existing publisher")
		pa.source.(defs.Publisher).Close()
		pa.executeRemovePublisher()
	}

	pa.source = req.Author
	pa.publisherQuery = req.AccessRequest.Query

	req.Res <- defs.PathAddPublisherRes{Path: pa}
}

func (pa *path) doStartPublisher(req defs.PathStartPublisherReq) {
	if pa.source != req.Author {
		req.Res <- defs.PathStartPublisherRes{Err: fmt.Errorf("publisher is not assigned to this path anymore")}
		return
	}

	err := pa.setReady(req.Desc, req.GenerateRTPPackets)
	if err != nil {
		req.Res <- defs.PathStartPublisherRes{Err: err}
		return
	}

	req.Author.Log(logger.Info, "is publishing to path '%s', %s",
		pa.name,
		defs.MediasInfo(req.Desc.Medias))

	if pa.conf.HasOnDemandPublisher() && pa.onDemandPublisherState != pathOnDemandStateInitial {
		pa.onDemandPublisherReadyTimer.Stop()
		pa.onDemandPublisherReadyTimer = emptyTimer()
		pa.onDemandPublisherScheduleClose()
	}

	pa.consumeOnHoldRequests()

	req.Res <- defs.PathStartPublisherRes{Stream: pa.stream}
}

func (pa *path) doStopPublisher(req defs.PathStopPublisherReq) {
	if req.Author == pa.source && pa.stream != nil {
		pa.setNotReady()
	}
	close(req.Res)
}

func (pa *path) doAddReader(req defs.PathAddReaderReq) {
	if pa.stream != nil {
		pa.addReaderPost(req)
		return
	}

	if pa.conf.HasOnDemandStaticSource() {
		if pa.onDemandStaticSourceState == pathOnDemandStateInitial {
			pa.onDemandStaticSourceStart(req.AccessRequest.Query)
		}
		pa.readerAddRequestsOnHold = append(pa.readerAddRequestsOnHold, req)
		return
	}

	if pa.conf.HasOnDemandPublisher() {
		if pa.onDemandPublisherState == pathOnDemandStateInitial {
			pa.onDemandPublisherStart(req.AccessRequest.Query)
		}
		pa.readerAddRequestsOnHold = append(pa.readerAddRequestsOnHold, req)
		return
	}

	req.Res <- defs.PathAddReaderRes{Err: defs.PathNoStreamAvailableError{PathName: pa.name}}
}

func (pa *path) doRemoveReader(req defs.PathRemoveReaderReq) {
	if _, ok := pa.readers[req.Author]; ok {
		pa.executeRemoveReader(req.Author)
	}
	close(req.Res)

	if len(pa.readers) == 0 {
		if pa.conf.HasOnDemandStaticSource() {
			if pa.onDemandStaticSourceState == pathOnDemandStateReady {
				pa.onDemandStaticSourceScheduleClose()
			}
		} else if pa.conf.HasOnDemandPublisher() {
			if pa.onDemandPublisherState == pathOnDemandStateReady {
				pa.onDemandPublisherScheduleClose()
			}
		}
	}
}

func (pa *path) doAPIPathsGet(req pathAPIPathsGetReq) {
	req.res <- pathAPIPathsGetRes{
		data: &defs.APIPath{
			Name:     pa.name,
			ConfName: pa.conf.Name,
			Source: func() *defs.APIPathSourceOrReader {
				if pa.source == nil {
					return nil
				}
				v := pa.source.APISourceDescribe()
				return &v
			}(),
			Ready: pa.stream != nil,
			ReadyTime: func() *time.Time {
				if pa.stream == nil {
					return nil
				}
				v := pa.readyTime
				return &v
			}(),
			Tracks: func() []string {
				if pa.stream == nil {
					return []string{}
				}
				return defs.MediasToCodecs(pa.stream.Desc.Medias)
			}(),
			BytesReceived: func() uint64 {
				if pa.stream == nil {
					return 0
				}
				return pa.stream.BytesReceived()
			}(),
			BytesSent: func() uint64 {
				if pa.stream == nil {
					return 0
				}
				return pa.stream.BytesSent()
			}(),
			Readers: func() []defs.APIPathSourceOrReader {
				ret := []defs.APIPathSourceOrReader{}
				for r := range pa.readers {
					ret = append(ret, r.APIReaderDescribe())
				}
				return ret
			}(),
		},
	}
}

func (pa *path) SafeConf() *conf.Path {
	pa.confMutex.RLock()
	defer pa.confMutex.RUnlock()
	return pa.conf
}

func (pa *path) ExternalCmdEnv() externalcmd.Environment {
	_, port, _ := net.SplitHostPort(pa.rtspAddress)
	env := externalcmd.Environment{
		"MTX_PATH":  pa.name,
		"RTSP_PATH": pa.name, // deprecated
		"RTSP_PORT": port,
	}

	if len(pa.matches) > 1 {
		for i, ma := range pa.matches[1:] {
			env["G"+strconv.FormatInt(int64(i+1), 10)] = ma
		}
	}

	return env
}

func (pa *path) shouldClose() bool {
	return pa.conf.Regexp != nil &&
		pa.source == nil &&
		len(pa.readers) == 0 &&
		len(pa.describeRequestsOnHold) == 0 &&
		len(pa.readerAddRequestsOnHold) == 0
}

func (pa *path) onDemandStaticSourceStart(query string) {
	pa.source.(*staticSourceHandler).start(true, query)

	pa.onDemandStaticSourceReadyTimer.Stop()
	pa.onDemandStaticSourceReadyTimer = time.NewTimer(time.Duration(pa.conf.SourceOnDemandStartTimeout))

	pa.onDemandStaticSourceState = pathOnDemandStateWaitingReady
}

func (pa *path) onDemandStaticSourceScheduleClose() {
	pa.onDemandStaticSourceCloseTimer.Stop()
	pa.onDemandStaticSourceCloseTimer = time.NewTimer(time.Duration(pa.conf.SourceOnDemandCloseAfter))

	pa.onDemandStaticSourceState = pathOnDemandStateClosing
}

func (pa *path) onDemandStaticSourceStop(reason string) {
	if pa.onDemandStaticSourceState == pathOnDemandStateClosing {
		pa.onDemandStaticSourceCloseTimer.Stop()
		pa.onDemandStaticSourceCloseTimer = emptyTimer()
	}

	pa.onDemandStaticSourceState = pathOnDemandStateInitial

	pa.source.(*staticSourceHandler).stop(reason)
}

func (pa *path) onDemandPublisherStart(query string) {
	pa.onUnDemandHook = hooks.OnDemand(hooks.OnDemandParams{
		Logger:          pa,
		ExternalCmdPool: pa.externalCmdPool,
		Conf:            pa.conf,
		ExternalCmdEnv:  pa.ExternalCmdEnv(),
		Query:           query,
	})

	pa.onDemandPublisherReadyTimer.Stop()
	pa.onDemandPublisherReadyTimer = time.NewTimer(time.Duration(pa.conf.RunOnDemandStartTimeout))

	pa.onDemandPublisherState = pathOnDemandStateWaitingReady
}

func (pa *path) onDemandPublisherScheduleClose() {
	pa.onDemandPublisherCloseTimer.Stop()
	pa.onDemandPublisherCloseTimer = time.NewTimer(time.Duration(pa.conf.RunOnDemandCloseAfter))

	pa.onDemandPublisherState = pathOnDemandStateClosing
}

func (pa *path) onDemandPublisherStop(reason string) {
	if pa.onDemandPublisherState == pathOnDemandStateClosing {
		pa.onDemandPublisherCloseTimer.Stop()
		pa.onDemandPublisherCloseTimer = emptyTimer()
	}

	pa.onUnDemandHook(reason)
	pa.onUnDemandHook = nil

	pa.onDemandPublisherState = pathOnDemandStateInitial
}

func (pa *path) setReady(desc *description.Session, allocateEncoder bool) error {
<<<<<<< HEAD
	var err error
	pa.stream, err = stream.New(
		pa.writeQueueSize,
		pa.udpMaxPayloadSize,
		desc,
		allocateEncoder,
		logger.NewLimitedLogger(pa.source),
		pa.gopCache,
	)
=======
	pa.stream = &stream.Stream{
		WriteQueueSize:     pa.writeQueueSize,
		UDPMaxPayloadSize:  pa.udpMaxPayloadSize,
		Desc:               desc,
		GenerateRTPPackets: allocateEncoder,
		DecodeErrLogger:    logger.NewLimitedLogger(pa.source),
	}
	err := pa.stream.Initialize()
>>>>>>> 6532a826
	if err != nil {
		return err
	}

	if pa.conf.Record {
		pa.startRecording()
	}

	pa.readyTime = time.Now()

	pa.onNotReadyHook = hooks.OnReady(hooks.OnReadyParams{
		Logger:          pa,
		ExternalCmdPool: pa.externalCmdPool,
		Conf:            pa.conf,
		ExternalCmdEnv:  pa.ExternalCmdEnv(),
		Desc:            pa.source.APISourceDescribe(),
		Query:           pa.publisherQuery,
	})

	pa.parent.pathReady(pa)

	return nil
}

func (pa *path) consumeOnHoldRequests() {
	for _, req := range pa.describeRequestsOnHold {
		req.Res <- defs.PathDescribeRes{
			Stream: pa.stream,
		}
	}
	pa.describeRequestsOnHold = nil

	for _, req := range pa.readerAddRequestsOnHold {
		pa.addReaderPost(req)
	}
	pa.readerAddRequestsOnHold = nil
}

func (pa *path) setNotReady() {
	pa.parent.pathNotReady(pa)

	for r := range pa.readers {
		pa.executeRemoveReader(r)
		r.Close()
	}

	pa.onNotReadyHook()

	if pa.recorder != nil {
		pa.recorder.Close()
		pa.recorder = nil
	}

	if pa.stream != nil {
		pa.stream.Close()
		pa.stream = nil
	}
}

func (pa *path) startRecording() {
	pa.recorder = &recorder.Recorder{
		PathFormat:      pa.conf.RecordPath,
		Format:          pa.conf.RecordFormat,
		PartDuration:    time.Duration(pa.conf.RecordPartDuration),
		SegmentDuration: time.Duration(pa.conf.RecordSegmentDuration),
		PathName:        pa.name,
		Stream:          pa.stream,
		OnSegmentCreate: func(segmentPath string) {
			if pa.conf.RunOnRecordSegmentCreate != "" {
				env := pa.ExternalCmdEnv()
				env["MTX_SEGMENT_PATH"] = segmentPath

				pa.Log(logger.Info, "runOnRecordSegmentCreate command launched")
				externalcmd.NewCmd(
					pa.externalCmdPool,
					pa.conf.RunOnRecordSegmentCreate,
					false,
					env,
					nil)
			}
		},
		OnSegmentComplete: func(segmentPath string, segmentDuration time.Duration) {
			if pa.conf.RunOnRecordSegmentComplete != "" {
				env := pa.ExternalCmdEnv()
				env["MTX_SEGMENT_PATH"] = segmentPath
				env["MTX_SEGMENT_DURATION"] = strconv.FormatFloat(segmentDuration.Seconds(), 'f', -1, 64)

				pa.Log(logger.Info, "runOnRecordSegmentComplete command launched")
				externalcmd.NewCmd(
					pa.externalCmdPool,
					pa.conf.RunOnRecordSegmentComplete,
					false,
					env,
					nil)
			}
		},
		Parent: pa,
	}
	pa.recorder.Initialize()
}

func (pa *path) executeRemoveReader(r defs.Reader) {
	delete(pa.readers, r)
}

func (pa *path) executeRemovePublisher() {
	if pa.stream != nil {
		pa.setNotReady()
	}

	pa.source = nil
}

func (pa *path) addReaderPost(req defs.PathAddReaderReq) {
	if _, ok := pa.readers[req.Author]; ok {
		req.Res <- defs.PathAddReaderRes{
			Path:   pa,
			Stream: pa.stream,
		}
		return
	}

	if pa.conf.MaxReaders != 0 && len(pa.readers) >= pa.conf.MaxReaders {
		req.Res <- defs.PathAddReaderRes{Err: fmt.Errorf("maximum reader count reached")}
		return
	}

	pa.readers[req.Author] = struct{}{}

	if pa.conf.HasOnDemandStaticSource() {
		if pa.onDemandStaticSourceState == pathOnDemandStateClosing {
			pa.onDemandStaticSourceState = pathOnDemandStateReady
			pa.onDemandStaticSourceCloseTimer.Stop()
			pa.onDemandStaticSourceCloseTimer = emptyTimer()
		}
	} else if pa.conf.HasOnDemandPublisher() {
		if pa.onDemandPublisherState == pathOnDemandStateClosing {
			pa.onDemandPublisherState = pathOnDemandStateReady
			pa.onDemandPublisherCloseTimer.Stop()
			pa.onDemandPublisherCloseTimer = emptyTimer()
		}
	}

	req.Res <- defs.PathAddReaderRes{
		Path:   pa,
		Stream: pa.stream,
	}
}

// reloadConf is called by pathManager.
func (pa *path) reloadConf(newConf *conf.Path) {
	select {
	case pa.chReloadConf <- newConf:
	case <-pa.ctx.Done():
	}
}

// staticSourceHandlerSetReady is called by staticSourceHandler.
func (pa *path) staticSourceHandlerSetReady(
	staticSourceHandlerCtx context.Context, req defs.PathSourceStaticSetReadyReq,
) {
	select {
	case pa.chStaticSourceSetReady <- req:

	case <-pa.ctx.Done():
		req.Res <- defs.PathSourceStaticSetReadyRes{Err: fmt.Errorf("terminated")}

	// this avoids:
	// - invalid requests sent after the source has been terminated
	// - deadlocks caused by <-done inside stop()
	case <-staticSourceHandlerCtx.Done():
		req.Res <- defs.PathSourceStaticSetReadyRes{Err: fmt.Errorf("terminated")}
	}
}

// staticSourceHandlerSetNotReady is called by staticSourceHandler.
func (pa *path) staticSourceHandlerSetNotReady(
	staticSourceHandlerCtx context.Context, req defs.PathSourceStaticSetNotReadyReq,
) {
	select {
	case pa.chStaticSourceSetNotReady <- req:

	case <-pa.ctx.Done():
		close(req.Res)

	// this avoids:
	// - invalid requests sent after the source has been terminated
	// - deadlocks caused by <-done inside stop()
	case <-staticSourceHandlerCtx.Done():
		close(req.Res)
	}
}

// describe is called by a reader or publisher through pathManager.
func (pa *path) describe(req defs.PathDescribeReq) defs.PathDescribeRes {
	select {
	case pa.chDescribe <- req:
		return <-req.Res
	case <-pa.ctx.Done():
		return defs.PathDescribeRes{Err: fmt.Errorf("terminated")}
	}
}

// addPublisher is called by a publisher through pathManager.
func (pa *path) addPublisher(req defs.PathAddPublisherReq) (defs.Path, error) {
	select {
	case pa.chAddPublisher <- req:
		res := <-req.Res
		return res.Path, res.Err
	case <-pa.ctx.Done():
		return nil, fmt.Errorf("terminated")
	}
}

// RemovePublisher is called by a publisher.
func (pa *path) RemovePublisher(req defs.PathRemovePublisherReq) {
	req.Res = make(chan struct{})
	select {
	case pa.chRemovePublisher <- req:
		<-req.Res
	case <-pa.ctx.Done():
	}
}

// StartPublisher is called by a publisher.
func (pa *path) StartPublisher(req defs.PathStartPublisherReq) (*stream.Stream, error) {
	req.Res = make(chan defs.PathStartPublisherRes)
	select {
	case pa.chStartPublisher <- req:
		res := <-req.Res
		return res.Stream, res.Err
	case <-pa.ctx.Done():
		return nil, fmt.Errorf("terminated")
	}
}

// StopPublisher is called by a publisher.
func (pa *path) StopPublisher(req defs.PathStopPublisherReq) {
	req.Res = make(chan struct{})
	select {
	case pa.chStopPublisher <- req:
		<-req.Res
	case <-pa.ctx.Done():
	}
}

// addReader is called by a reader through pathManager.
func (pa *path) addReader(req defs.PathAddReaderReq) (defs.Path, *stream.Stream, error) {
	select {
	case pa.chAddReader <- req:
		res := <-req.Res
		return res.Path, res.Stream, res.Err
	case <-pa.ctx.Done():
		return nil, nil, fmt.Errorf("terminated")
	}
}

// RemoveReader is called by a reader.
func (pa *path) RemoveReader(req defs.PathRemoveReaderReq) {
	req.Res = make(chan struct{})
	select {
	case pa.chRemoveReader <- req:
		<-req.Res
	case <-pa.ctx.Done():
	}
}

// APIPathsGet is called by api.
func (pa *path) APIPathsGet(req pathAPIPathsGetReq) (*defs.APIPath, error) {
	req.res = make(chan pathAPIPathsGetRes)
	select {
	case pa.chAPIPathsGet <- req:
		res := <-req.res
		return res.data, res.err

	case <-pa.ctx.Done():
		return nil, fmt.Errorf("terminated")
	}
}<|MERGE_RESOLUTION|>--- conflicted
+++ resolved
@@ -696,26 +696,15 @@
 }
 
 func (pa *path) setReady(desc *description.Session, allocateEncoder bool) error {
-<<<<<<< HEAD
-	var err error
-	pa.stream, err = stream.New(
-		pa.writeQueueSize,
-		pa.udpMaxPayloadSize,
-		desc,
-		allocateEncoder,
-		logger.NewLimitedLogger(pa.source),
-		pa.gopCache,
-	)
-=======
 	pa.stream = &stream.Stream{
 		WriteQueueSize:     pa.writeQueueSize,
 		UDPMaxPayloadSize:  pa.udpMaxPayloadSize,
 		Desc:               desc,
 		GenerateRTPPackets: allocateEncoder,
 		DecodeErrLogger:    logger.NewLimitedLogger(pa.source),
+		GopCache:           pa.gopCache,
 	}
 	err := pa.stream.Initialize()
->>>>>>> 6532a826
 	if err != nil {
 		return err
 	}
