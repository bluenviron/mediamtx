// Package api contains the API server.
package api //nolint:revive

import (
	"net"
	"net/http"
	"reflect"
	"sort"
	"sync"
	"time"

	"github.com/gin-gonic/gin"

	"github.com/bluenviron/mediamtx/internal/auth"
	"github.com/bluenviron/mediamtx/internal/conf"
	"github.com/bluenviron/mediamtx/internal/defs"
	"github.com/bluenviron/mediamtx/internal/logger"
	"github.com/bluenviron/mediamtx/internal/protocols/httpp"
	"github.com/bluenviron/mediamtx/internal/recordstore"
)

func interfaceIsEmpty(i any) bool {
	return reflect.ValueOf(i).Kind() != reflect.Ptr || reflect.ValueOf(i).IsNil()
}

func sortedKeys(paths map[string]*conf.Path) []string {
	ret := make([]string, len(paths))
	i := 0
	for name := range paths {
		ret[i] = name
		i++
	}
	sort.Strings(ret)
	return ret
}

func paramName(ctx *gin.Context) (string, bool) {
	name := ctx.Param("name")

	if len(name) < 2 || name[0] != '/' {
		return "", false
	}

	return name[1:], true
}

func recordingsOfPath(
	pathConf *conf.Path,
	pathName string,
) *defs.APIRecording {
	ret := &defs.APIRecording{
		Name: pathName,
	}

	segments, _ := recordstore.FindSegments(pathConf, pathName, nil, nil)

	ret.Segments = make([]*defs.APIRecordingSegment, len(segments))

	for i, seg := range segments {
		ret.Segments[i] = &defs.APIRecordingSegment{
			Start: seg.Start,
		}
	}

	return ret
}

type apiAuthManager interface {
	Authenticate(req *auth.Request) *auth.Error
	RefreshJWTJWKS()
}

type apiParent interface {
	logger.Writer
	APIConfigSet(conf *conf.Conf)
}

// API is an API server.
type API struct {
	Version        string
	Started        time.Time
	Address        string
	Encryption     bool
	ServerKey      string
	ServerCert     string
	AllowOrigins   []string
	TrustedProxies conf.IPNetworks
	ReadTimeout    conf.Duration
	WriteTimeout   conf.Duration
	Conf           *conf.Conf
	AuthManager    apiAuthManager
	PathManager    defs.APIPathManager
	RTSPServer     defs.APIRTSPServer
	RTSPSServer    defs.APIRTSPServer
	RTMPServer     defs.APIRTMPServer
	RTMPSServer    defs.APIRTMPServer
	HLSServer      defs.APIHLSServer
	WebRTCServer   defs.APIWebRTCServer
	SRTServer      defs.APISRTServer
	Parent         apiParent

	httpServer *httpp.Server
	mutex      sync.RWMutex
}

// Initialize initializes API.
func (a *API) Initialize() error {
	router := gin.New()
	router.SetTrustedProxies(a.TrustedProxies.ToTrustedProxies()) //nolint:errcheck

	router.Use(a.middlewarePreflightRequests)
	router.Use(a.middlewareAuth)

	group := router.Group("/v3")

	group.GET("/info", a.onInfo)

	group.POST("/auth/jwks/refresh", a.onAuthJwksRefresh)

	group.GET("/config/global/get", a.onConfigGlobalGet)
	group.PATCH("/config/global/patch", a.onConfigGlobalPatch)

	group.GET("/config/pathdefaults/get", a.onConfigPathDefaultsGet)
	group.PATCH("/config/pathdefaults/patch", a.onConfigPathDefaultsPatch)

	group.GET("/config/paths/list", a.onConfigPathsList)
	group.GET("/config/paths/get/*name", a.onConfigPathsGet)
	group.POST("/config/paths/add/*name", a.onConfigPathsAdd)
	group.PATCH("/config/paths/patch/*name", a.onConfigPathsPatch)
	group.POST("/config/paths/replace/*name", a.onConfigPathsReplace)
	group.DELETE("/config/paths/delete/*name", a.onConfigPathsDelete)

	group.GET("/paths/list", a.onPathsList)
	group.GET("/paths/get/*name", a.onPathsGet)

	if !interfaceIsEmpty(a.HLSServer) {
		group.GET("/hlsmuxers/list", a.onHLSMuxersList)
		group.GET("/hlsmuxers/get/*name", a.onHLSMuxersGet)
	}

	if !interfaceIsEmpty(a.RTSPServer) {
		group.GET("/rtspconns/list", a.onRTSPConnsList)
		group.GET("/rtspconns/get/:id", a.onRTSPConnsGet)
		group.GET("/rtspsessions/list", a.onRTSPSessionsList)
		group.GET("/rtspsessions/get/:id", a.onRTSPSessionsGet)
		group.POST("/rtspsessions/kick/:id", a.onRTSPSessionsKick)
	}

	if !interfaceIsEmpty(a.RTSPSServer) {
		group.GET("/rtspsconns/list", a.onRTSPSConnsList)
		group.GET("/rtspsconns/get/:id", a.onRTSPSConnsGet)
		group.GET("/rtspssessions/list", a.onRTSPSSessionsList)
		group.GET("/rtspssessions/get/:id", a.onRTSPSSessionsGet)
		group.POST("/rtspssessions/kick/:id", a.onRTSPSSessionsKick)
	}

	if !interfaceIsEmpty(a.RTMPServer) {
		group.GET("/rtmpconns/list", a.onRTMPConnsList)
		group.GET("/rtmpconns/get/:id", a.onRTMPConnsGet)
		group.POST("/rtmpconns/kick/:id", a.onRTMPConnsKick)
	}

	if !interfaceIsEmpty(a.RTMPSServer) {
		group.GET("/rtmpsconns/list", a.onRTMPSConnsList)
		group.GET("/rtmpsconns/get/:id", a.onRTMPSConnsGet)
		group.POST("/rtmpsconns/kick/:id", a.onRTMPSConnsKick)
	}

	if !interfaceIsEmpty(a.WebRTCServer) {
		group.GET("/webrtcsessions/list", a.onWebRTCSessionsList)
		group.GET("/webrtcsessions/get/:id", a.onWebRTCSessionsGet)
		group.POST("/webrtcsessions/kick/:id", a.onWebRTCSessionsKick)
	}

	if !interfaceIsEmpty(a.SRTServer) {
		group.GET("/srtconns/list", a.onSRTConnsList)
		group.GET("/srtconns/get/:id", a.onSRTConnsGet)
		group.POST("/srtconns/kick/:id", a.onSRTConnsKick)
	}

	group.GET("/recordings/list", a.onRecordingsList)
	group.GET("/recordings/get/*name", a.onRecordingsGet)
	group.DELETE("/recordings/deletesegment", a.onRecordingDeleteSegment)

	a.httpServer = &httpp.Server{
		Address:      a.Address,
		AllowOrigins: a.AllowOrigins,
		ReadTimeout:  time.Duration(a.ReadTimeout),
		WriteTimeout: time.Duration(a.WriteTimeout),
		Encryption:   a.Encryption,
		ServerCert:   a.ServerCert,
		ServerKey:    a.ServerKey,
		Handler:      router,
		Parent:       a,
	}
	err := a.httpServer.Initialize()
	if err != nil {
		return err
	}

	a.Log(logger.Info, "listener opened on "+a.Address)

	return nil
}

// Close closes the API.
func (a *API) Close() {
	a.Log(logger.Info, "listener is closing")
	a.httpServer.Close()
}

// Log implements logger.Writer.
func (a *API) Log(level logger.Level, format string, args ...any) {
	a.Parent.Log(level, "[API] "+format, args...)
}

func (a *API) writeError(ctx *gin.Context, status int, err error) {
	// show error in logs
	a.Log(logger.Error, err.Error())

	// add error to response
	ctx.JSON(status, &defs.APIError{
		Status: "error",
		Error:  err.Error(),
	})
}

func (a *API) writeOK(ctx *gin.Context) {
	ctx.JSON(http.StatusOK, &defs.APIOK{Status: "ok"})
}

func (a *API) middlewarePreflightRequests(ctx *gin.Context) {
	if ctx.Request.Method == http.MethodOptions &&
		ctx.Request.Header.Get("Access-Control-Request-Method") != "" {
		ctx.Header("Access-Control-Allow-Methods", "OPTIONS, GET, POST, PATCH, DELETE")
		ctx.Header("Access-Control-Allow-Headers", "Authorization, Content-Type")
		ctx.AbortWithStatus(http.StatusNoContent)
		return
	}
}

func (a *API) middlewareAuth(ctx *gin.Context) {
	req := &auth.Request{
		Action:      conf.AuthActionAPI,
		Query:       ctx.Request.URL.RawQuery,
		Credentials: httpp.Credentials(ctx.Request),
		IP:          net.ParseIP(ctx.ClientIP()),
	}

	err := a.AuthManager.Authenticate(req)
	if err != nil {
		if err.AskCredentials {
			ctx.Header("WWW-Authenticate", `Basic realm="mediamtx"`)
			ctx.AbortWithStatusJSON(http.StatusUnauthorized, &defs.APIError{
				Status: "error",
				Error:  "authentication error",
			})
			return
		}

		a.Log(logger.Info, "connection %v failed to authenticate: %v", httpp.RemoteAddr(ctx), err.Wrapped)

		// wait some seconds to delay brute force attacks
		<-time.After(auth.PauseAfterError)

		ctx.AbortWithStatusJSON(http.StatusUnauthorized, &defs.APIError{
			Status: "error",
			Error:  "authentication error",
		})
		return
	}
}

func (a *API) onInfo(ctx *gin.Context) {
	ctx.JSON(http.StatusOK, &defs.APIInfo{
		Version: a.Version,
		Started: a.Started,
	})
}

func (a *API) onAuthJwksRefresh(ctx *gin.Context) {
	a.AuthManager.RefreshJWTJWKS()
<<<<<<< HEAD
	ctx.Status(http.StatusOK)
}

func (a *API) onPathsList(ctx *gin.Context) {
	data, err := a.PathManager.APIPathsList()
	if err != nil {
		a.writeError(ctx, http.StatusInternalServerError, err)
		return
	}

	// Filter by search parameter if provided
	search := ctx.Query("search")
	if search != "" {
		filteredItems := make([]*defs.APIPath, 0, len(data.Items))
		for _, item := range data.Items {
			if strings.Contains(strings.ToLower(item.Name), strings.ToLower(search)) {
				filteredItems = append(filteredItems, item)
			}
		}
		data.Items = filteredItems
	}

	data.ItemCount = len(data.Items)
	pageCount, err := paginate(&data.Items, ctx.Query("itemsPerPage"), ctx.Query("page"))
	if err != nil {
		a.writeError(ctx, http.StatusBadRequest, err)
		return
	}
	data.PageCount = pageCount

	ctx.JSON(http.StatusOK, data)
}

func (a *API) onPathsGet(ctx *gin.Context) {
	pathName, ok := paramName(ctx)
	if !ok {
		a.writeError(ctx, http.StatusBadRequest, fmt.Errorf("invalid name"))
		return
	}

	data, err := a.PathManager.APIPathsGet(pathName)
	if err != nil {
		if errors.Is(err, conf.ErrPathNotFound) {
			a.writeError(ctx, http.StatusNotFound, err)
		} else {
			a.writeError(ctx, http.StatusInternalServerError, err)
		}
		return
	}

	ctx.JSON(http.StatusOK, data)
}

func (a *API) onRTSPConnsList(ctx *gin.Context) {
	data, err := a.RTSPServer.APIConnsList()
	if err != nil {
		a.writeError(ctx, http.StatusInternalServerError, err)
		return
	}

	data.ItemCount = len(data.Items)
	pageCount, err := paginate(&data.Items, ctx.Query("itemsPerPage"), ctx.Query("page"))
	if err != nil {
		a.writeError(ctx, http.StatusBadRequest, err)
		return
	}
	data.PageCount = pageCount

	ctx.JSON(http.StatusOK, data)
}

func (a *API) onRTSPConnsGet(ctx *gin.Context) {
	uuid, err := uuid.Parse(ctx.Param("id"))
	if err != nil {
		a.writeError(ctx, http.StatusBadRequest, err)
		return
	}

	data, err := a.RTSPServer.APIConnsGet(uuid)
	if err != nil {
		if errors.Is(err, rtsp.ErrConnNotFound) {
			a.writeError(ctx, http.StatusNotFound, err)
		} else {
			a.writeError(ctx, http.StatusInternalServerError, err)
		}
		return
	}

	ctx.JSON(http.StatusOK, data)
}

func (a *API) onRTSPSessionsList(ctx *gin.Context) {
	data, err := a.RTSPServer.APISessionsList()
	if err != nil {
		a.writeError(ctx, http.StatusInternalServerError, err)
		return
	}

	data.ItemCount = len(data.Items)
	pageCount, err := paginate(&data.Items, ctx.Query("itemsPerPage"), ctx.Query("page"))
	if err != nil {
		a.writeError(ctx, http.StatusBadRequest, err)
		return
	}
	data.PageCount = pageCount

	ctx.JSON(http.StatusOK, data)
}

func (a *API) onRTSPSessionsGet(ctx *gin.Context) {
	uuid, err := uuid.Parse(ctx.Param("id"))
	if err != nil {
		a.writeError(ctx, http.StatusBadRequest, err)
		return
	}

	data, err := a.RTSPServer.APISessionsGet(uuid)
	if err != nil {
		if errors.Is(err, rtsp.ErrSessionNotFound) {
			a.writeError(ctx, http.StatusNotFound, err)
		} else {
			a.writeError(ctx, http.StatusInternalServerError, err)
		}
		return
	}

	ctx.JSON(http.StatusOK, data)
}

func (a *API) onRTSPSessionsKick(ctx *gin.Context) {
	uuid, err := uuid.Parse(ctx.Param("id"))
	if err != nil {
		a.writeError(ctx, http.StatusBadRequest, err)
		return
	}

	err = a.RTSPServer.APISessionsKick(uuid)
	if err != nil {
		if errors.Is(err, rtsp.ErrSessionNotFound) {
			a.writeError(ctx, http.StatusNotFound, err)
		} else {
			a.writeError(ctx, http.StatusInternalServerError, err)
		}
		return
	}

	ctx.Status(http.StatusOK)
}

func (a *API) onRTSPSConnsList(ctx *gin.Context) {
	data, err := a.RTSPSServer.APIConnsList()
	if err != nil {
		a.writeError(ctx, http.StatusInternalServerError, err)
		return
	}

	data.ItemCount = len(data.Items)
	pageCount, err := paginate(&data.Items, ctx.Query("itemsPerPage"), ctx.Query("page"))
	if err != nil {
		a.writeError(ctx, http.StatusBadRequest, err)
		return
	}
	data.PageCount = pageCount

	ctx.JSON(http.StatusOK, data)
}

func (a *API) onRTSPSConnsGet(ctx *gin.Context) {
	uuid, err := uuid.Parse(ctx.Param("id"))
	if err != nil {
		a.writeError(ctx, http.StatusBadRequest, err)
		return
	}

	data, err := a.RTSPSServer.APIConnsGet(uuid)
	if err != nil {
		if errors.Is(err, rtsp.ErrConnNotFound) {
			a.writeError(ctx, http.StatusNotFound, err)
		} else {
			a.writeError(ctx, http.StatusInternalServerError, err)
		}
		return
	}

	ctx.JSON(http.StatusOK, data)
}

func (a *API) onRTSPSSessionsList(ctx *gin.Context) {
	data, err := a.RTSPSServer.APISessionsList()
	if err != nil {
		a.writeError(ctx, http.StatusInternalServerError, err)
		return
	}

	data.ItemCount = len(data.Items)
	pageCount, err := paginate(&data.Items, ctx.Query("itemsPerPage"), ctx.Query("page"))
	if err != nil {
		a.writeError(ctx, http.StatusBadRequest, err)
		return
	}
	data.PageCount = pageCount

	ctx.JSON(http.StatusOK, data)
}

func (a *API) onRTSPSSessionsGet(ctx *gin.Context) {
	uuid, err := uuid.Parse(ctx.Param("id"))
	if err != nil {
		a.writeError(ctx, http.StatusBadRequest, err)
		return
	}

	data, err := a.RTSPSServer.APISessionsGet(uuid)
	if err != nil {
		if errors.Is(err, rtsp.ErrSessionNotFound) {
			a.writeError(ctx, http.StatusNotFound, err)
		} else {
			a.writeError(ctx, http.StatusInternalServerError, err)
		}
		return
	}

	ctx.JSON(http.StatusOK, data)
}

func (a *API) onRTSPSSessionsKick(ctx *gin.Context) {
	uuid, err := uuid.Parse(ctx.Param("id"))
	if err != nil {
		a.writeError(ctx, http.StatusBadRequest, err)
		return
	}

	err = a.RTSPSServer.APISessionsKick(uuid)
	if err != nil {
		if errors.Is(err, rtsp.ErrSessionNotFound) {
			a.writeError(ctx, http.StatusNotFound, err)
		} else {
			a.writeError(ctx, http.StatusInternalServerError, err)
		}
		return
	}

	ctx.Status(http.StatusOK)
}

func (a *API) onRTMPConnsList(ctx *gin.Context) {
	data, err := a.RTMPServer.APIConnsList()
	if err != nil {
		a.writeError(ctx, http.StatusInternalServerError, err)
		return
	}

	data.ItemCount = len(data.Items)
	pageCount, err := paginate(&data.Items, ctx.Query("itemsPerPage"), ctx.Query("page"))
	if err != nil {
		a.writeError(ctx, http.StatusBadRequest, err)
		return
	}
	data.PageCount = pageCount

	ctx.JSON(http.StatusOK, data)
}

func (a *API) onRTMPConnsGet(ctx *gin.Context) {
	uuid, err := uuid.Parse(ctx.Param("id"))
	if err != nil {
		a.writeError(ctx, http.StatusBadRequest, err)
		return
	}

	data, err := a.RTMPServer.APIConnsGet(uuid)
	if err != nil {
		if errors.Is(err, rtmp.ErrConnNotFound) {
			a.writeError(ctx, http.StatusNotFound, err)
		} else {
			a.writeError(ctx, http.StatusInternalServerError, err)
		}
		return
	}

	ctx.JSON(http.StatusOK, data)
}

func (a *API) onRTMPConnsKick(ctx *gin.Context) {
	uuid, err := uuid.Parse(ctx.Param("id"))
	if err != nil {
		a.writeError(ctx, http.StatusBadRequest, err)
		return
	}

	err = a.RTMPServer.APIConnsKick(uuid)
	if err != nil {
		if errors.Is(err, rtmp.ErrConnNotFound) {
			a.writeError(ctx, http.StatusNotFound, err)
		} else {
			a.writeError(ctx, http.StatusInternalServerError, err)
		}
		return
	}

	ctx.Status(http.StatusOK)
}

func (a *API) onRTMPSConnsList(ctx *gin.Context) {
	data, err := a.RTMPSServer.APIConnsList()
	if err != nil {
		a.writeError(ctx, http.StatusInternalServerError, err)
		return
	}

	data.ItemCount = len(data.Items)
	pageCount, err := paginate(&data.Items, ctx.Query("itemsPerPage"), ctx.Query("page"))
	if err != nil {
		a.writeError(ctx, http.StatusBadRequest, err)
		return
	}
	data.PageCount = pageCount

	ctx.JSON(http.StatusOK, data)
}

func (a *API) onRTMPSConnsGet(ctx *gin.Context) {
	uuid, err := uuid.Parse(ctx.Param("id"))
	if err != nil {
		a.writeError(ctx, http.StatusBadRequest, err)
		return
	}

	data, err := a.RTMPSServer.APIConnsGet(uuid)
	if err != nil {
		if errors.Is(err, rtmp.ErrConnNotFound) {
			a.writeError(ctx, http.StatusNotFound, err)
		} else {
			a.writeError(ctx, http.StatusInternalServerError, err)
		}
		return
	}

	ctx.JSON(http.StatusOK, data)
}

func (a *API) onRTMPSConnsKick(ctx *gin.Context) {
	uuid, err := uuid.Parse(ctx.Param("id"))
	if err != nil {
		a.writeError(ctx, http.StatusBadRequest, err)
		return
	}

	err = a.RTMPSServer.APIConnsKick(uuid)
	if err != nil {
		if errors.Is(err, rtmp.ErrConnNotFound) {
			a.writeError(ctx, http.StatusNotFound, err)
		} else {
			a.writeError(ctx, http.StatusInternalServerError, err)
		}
		return
	}

	ctx.Status(http.StatusOK)
}

func (a *API) onHLSMuxersList(ctx *gin.Context) {
	data, err := a.HLSServer.APIMuxersList()
	if err != nil {
		a.writeError(ctx, http.StatusInternalServerError, err)
		return
	}

	data.ItemCount = len(data.Items)
	pageCount, err := paginate(&data.Items, ctx.Query("itemsPerPage"), ctx.Query("page"))
	if err != nil {
		a.writeError(ctx, http.StatusBadRequest, err)
		return
	}
	data.PageCount = pageCount

	ctx.JSON(http.StatusOK, data)
}

func (a *API) onHLSMuxersGet(ctx *gin.Context) {
	pathName, ok := paramName(ctx)
	if !ok {
		a.writeError(ctx, http.StatusBadRequest, fmt.Errorf("invalid name"))
		return
	}

	data, err := a.HLSServer.APIMuxersGet(pathName)
	if err != nil {
		if errors.Is(err, hls.ErrMuxerNotFound) {
			a.writeError(ctx, http.StatusNotFound, err)
		} else {
			a.writeError(ctx, http.StatusInternalServerError, err)
		}
		return
	}

	ctx.JSON(http.StatusOK, data)
}

func (a *API) onWebRTCSessionsList(ctx *gin.Context) {
	data, err := a.WebRTCServer.APISessionsList()
	if err != nil {
		a.writeError(ctx, http.StatusInternalServerError, err)
		return
	}

	data.ItemCount = len(data.Items)
	pageCount, err := paginate(&data.Items, ctx.Query("itemsPerPage"), ctx.Query("page"))
	if err != nil {
		a.writeError(ctx, http.StatusBadRequest, err)
		return
	}
	data.PageCount = pageCount

	ctx.JSON(http.StatusOK, data)
}

func (a *API) onWebRTCSessionsGet(ctx *gin.Context) {
	uuid, err := uuid.Parse(ctx.Param("id"))
	if err != nil {
		a.writeError(ctx, http.StatusBadRequest, err)
		return
	}

	data, err := a.WebRTCServer.APISessionsGet(uuid)
	if err != nil {
		if errors.Is(err, webrtc.ErrSessionNotFound) {
			a.writeError(ctx, http.StatusNotFound, err)
		} else {
			a.writeError(ctx, http.StatusInternalServerError, err)
		}
		return
	}

	ctx.JSON(http.StatusOK, data)
}

func (a *API) onWebRTCSessionsKick(ctx *gin.Context) {
	uuid, err := uuid.Parse(ctx.Param("id"))
	if err != nil {
		a.writeError(ctx, http.StatusBadRequest, err)
		return
	}

	err = a.WebRTCServer.APISessionsKick(uuid)
	if err != nil {
		if errors.Is(err, webrtc.ErrSessionNotFound) {
			a.writeError(ctx, http.StatusNotFound, err)
		} else {
			a.writeError(ctx, http.StatusInternalServerError, err)
		}
		return
	}

	ctx.Status(http.StatusOK)
}

func (a *API) onSRTConnsList(ctx *gin.Context) {
	data, err := a.SRTServer.APIConnsList()
	if err != nil {
		a.writeError(ctx, http.StatusInternalServerError, err)
		return
	}

	data.ItemCount = len(data.Items)
	pageCount, err := paginate(&data.Items, ctx.Query("itemsPerPage"), ctx.Query("page"))
	if err != nil {
		a.writeError(ctx, http.StatusBadRequest, err)
		return
	}
	data.PageCount = pageCount

	ctx.JSON(http.StatusOK, data)
}

func (a *API) onSRTConnsGet(ctx *gin.Context) {
	uuid, err := uuid.Parse(ctx.Param("id"))
	if err != nil {
		a.writeError(ctx, http.StatusBadRequest, err)
		return
	}

	data, err := a.SRTServer.APIConnsGet(uuid)
	if err != nil {
		if errors.Is(err, srt.ErrConnNotFound) {
			a.writeError(ctx, http.StatusNotFound, err)
		} else {
			a.writeError(ctx, http.StatusInternalServerError, err)
		}
		return
	}

	ctx.JSON(http.StatusOK, data)
}

func (a *API) onSRTConnsKick(ctx *gin.Context) {
	uuid, err := uuid.Parse(ctx.Param("id"))
	if err != nil {
		a.writeError(ctx, http.StatusBadRequest, err)
		return
	}

	err = a.SRTServer.APIConnsKick(uuid)
	if err != nil {
		if errors.Is(err, srt.ErrConnNotFound) {
			a.writeError(ctx, http.StatusNotFound, err)
		} else {
			a.writeError(ctx, http.StatusInternalServerError, err)
		}
		return
	}

	ctx.Status(http.StatusOK)
}

func (a *API) onRecordingsList(ctx *gin.Context) {
	a.mutex.RLock()
	c := a.Conf
	a.mutex.RUnlock()

	pathNames := recordstore.FindAllPathsWithSegments(c.Paths)

	data := defs.APIRecordingList{}

	data.ItemCount = len(pathNames)
	pageCount, err := paginate(&pathNames, ctx.Query("itemsPerPage"), ctx.Query("page"))
	if err != nil {
		a.writeError(ctx, http.StatusBadRequest, err)
		return
	}
	data.PageCount = pageCount

	data.Items = make([]*defs.APIRecording, len(pathNames))

	for i, pathName := range pathNames {
		pathConf, _, _ := conf.FindPathConf(c.Paths, pathName)
		data.Items[i] = recordingsOfPath(pathConf, pathName)
	}

	ctx.JSON(http.StatusOK, data)
}

func (a *API) onRecordingsGet(ctx *gin.Context) {
	pathName, ok := paramName(ctx)
	if !ok {
		a.writeError(ctx, http.StatusBadRequest, fmt.Errorf("invalid name"))
		return
	}

	a.mutex.RLock()
	c := a.Conf
	a.mutex.RUnlock()

	pathConf, _, err := conf.FindPathConf(c.Paths, pathName)
	if err != nil {
		a.writeError(ctx, http.StatusBadRequest, err)
		return
	}

	ctx.JSON(http.StatusOK, recordingsOfPath(pathConf, pathName))
}

func (a *API) onRecordingDeleteSegment(ctx *gin.Context) {
	pathName := ctx.Query("path")

	start, err := time.Parse(time.RFC3339, ctx.Query("start"))
	if err != nil {
		a.writeError(ctx, http.StatusBadRequest, fmt.Errorf("invalid 'start' parameter: %w", err))
		return
	}

	a.mutex.RLock()
	c := a.Conf
	a.mutex.RUnlock()

	pathConf, _, err := conf.FindPathConf(c.Paths, pathName)
	if err != nil {
		a.writeError(ctx, http.StatusBadRequest, err)
		return
	}

	pathFormat := recordstore.PathAddExtension(
		strings.ReplaceAll(pathConf.RecordPath, "%path", pathName),
		pathConf.RecordFormat,
	)

	segmentPath := recordstore.Path{
		Start: start,
	}.Encode(pathFormat)

	err = os.Remove(segmentPath)
	if err != nil {
		a.writeError(ctx, http.StatusBadRequest, err)
		return
	}

	ctx.Status(http.StatusOK)
=======
	a.writeOK(ctx)
>>>>>>> 62effa79
}

// ReloadConf is called by core.
func (a *API) ReloadConf(conf *conf.Conf) {
	a.mutex.Lock()
	defer a.mutex.Unlock()
	a.Conf = conf
}<|MERGE_RESOLUTION|>--- conflicted
+++ resolved
@@ -280,7 +280,6 @@
 
 func (a *API) onAuthJwksRefresh(ctx *gin.Context) {
 	a.AuthManager.RefreshJWTJWKS()
-<<<<<<< HEAD
 	ctx.Status(http.StatusOK)
 }
 
@@ -878,9 +877,7 @@
 	}
 
 	ctx.Status(http.StatusOK)
-=======
 	a.writeOK(ctx)
->>>>>>> 62effa79
 }
 
 // ReloadConf is called by core.
