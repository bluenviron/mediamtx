// Package test contains test utilities.
package test

import (
	"context"

	"github.com/bluenviron/mediamtx/internal/conf"
	"github.com/bluenviron/mediamtx/internal/defs"
	"github.com/bluenviron/mediamtx/internal/logger"
	"github.com/bluenviron/mediamtx/internal/stream"
	"github.com/bluenviron/mediamtx/internal/unit"
)

// SourceTester is a static source tester.
type SourceTester struct {
	ctx       context.Context
	ctxCancel func()
	stream    *stream.Stream
	reader    stream.Reader

	Unit chan unit.Unit
	done chan struct{}
}

// NewSourceTester allocates a SourceTester.
func NewSourceTester(
	createFunc func(defs.StaticSourceParent) defs.StaticSource,
	resolvedSource string,
	conf *conf.Path,
) *SourceTester {
	ctx, ctxCancel := context.WithCancel(context.Background())

	t := &SourceTester{
		ctx:       ctx,
		ctxCancel: ctxCancel,
		Unit:      make(chan unit.Unit),
		done:      make(chan struct{}),
	}

	s := createFunc(t)

	go func() {
		s.Run(defs.StaticSourceRunParams{ //nolint:errcheck
			Context:        ctx,
			ResolvedSource: resolvedSource,
			Conf:           conf,
		})
		close(t.done)
	}()

	return t
}

// Close closes the tester.
func (t *SourceTester) Close() {
	t.ctxCancel()
	t.stream.RemoveReader(t.reader)
	<-t.done
}

// Log implements StaticSourceParent.
func (t *SourceTester) Log(_ logger.Level, _ string, _ ...interface{}) {
}

// SetReady implements StaticSourceParent.
func (t *SourceTester) SetReady(req defs.PathSourceStaticSetReadyReq) defs.PathSourceStaticSetReadyRes {
<<<<<<< HEAD
	t.stream, _ = stream.New(
		512,
		1460,
		req.Desc,
		req.GenerateRTPPackets,
		t,
		false,
	)
=======
	t.stream = &stream.Stream{
		WriteQueueSize:     512,
		UDPMaxPayloadSize:  1472,
		Desc:               req.Desc,
		GenerateRTPPackets: req.GenerateRTPPackets,
		DecodeErrLogger:    t,
	}
	err := t.stream.Initialize()
	if err != nil {
		panic(err)
	}
>>>>>>> 6532a826

	t.reader = NilLogger

	t.stream.AddReader(t.reader, req.Desc.Medias[0], req.Desc.Medias[0].Formats[0], func(u unit.Unit) error {
		t.Unit <- u
		close(t.Unit)
		return nil
	})

	t.stream.StartReader(t.reader)

	return defs.PathSourceStaticSetReadyRes{
		Stream: t.stream,
	}
}

// SetNotReady implements StaticSourceParent.
func (t *SourceTester) SetNotReady(_ defs.PathSourceStaticSetNotReadyReq) {
}<|MERGE_RESOLUTION|>--- conflicted
+++ resolved
@@ -64,28 +64,18 @@
 
 // SetReady implements StaticSourceParent.
 func (t *SourceTester) SetReady(req defs.PathSourceStaticSetReadyReq) defs.PathSourceStaticSetReadyRes {
-<<<<<<< HEAD
-	t.stream, _ = stream.New(
-		512,
-		1460,
-		req.Desc,
-		req.GenerateRTPPackets,
-		t,
-		false,
-	)
-=======
 	t.stream = &stream.Stream{
 		WriteQueueSize:     512,
 		UDPMaxPayloadSize:  1472,
 		Desc:               req.Desc,
 		GenerateRTPPackets: req.GenerateRTPPackets,
 		DecodeErrLogger:    t,
+		GopCache:           false,
 	}
 	err := t.stream.Initialize()
 	if err != nil {
 		panic(err)
 	}
->>>>>>> 6532a826
 
 	t.reader = NilLogger
 
