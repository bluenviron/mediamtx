--- conflicted
+++ resolved
@@ -20,17 +20,10 @@
 			Type:    description.MediaTypeVideo,
 			Formats: []format.Format{&format.MJPEG{}},
 		}}},
-<<<<<<< HEAD
-		true,
-		test.NilLogger,
-		false,
-	)
-=======
 		GenerateRTPPackets: true,
 		DecodeErrLogger:    test.NilLogger,
 	}
 	err := strm.Initialize()
->>>>>>> 6532a826
 	require.NoError(t, err)
 
 	l := test.Logger(func(logger.Level, string, ...interface{}) {
@@ -55,17 +48,10 @@
 				Formats: []format.Format{&format.MJPEG{}},
 			},
 		}},
-<<<<<<< HEAD
-		true,
-		test.NilLogger,
-		false,
-	)
-=======
 		GenerateRTPPackets: true,
 		DecodeErrLogger:    test.NilLogger,
 	}
 	err := strm.Initialize()
->>>>>>> 6532a826
 	require.NoError(t, err)
 
 	n := 0
@@ -98,17 +84,10 @@
 						Formats: []format.Format{ca.in},
 					}},
 				},
-<<<<<<< HEAD
-				false,
-				test.NilLogger,
-				false,
-			)
-=======
 				GenerateRTPPackets: false,
 				DecodeErrLogger:    test.NilLogger,
 			}
 			err := strm.Initialize()
->>>>>>> 6532a826
 			require.NoError(t, err)
 			defer strm.Close()
 
